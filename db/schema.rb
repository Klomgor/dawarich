# This file is auto-generated from the current state of the database. Instead
# of editing this file, please use the migrations feature of Active Record to
# incrementally modify your database, and then regenerate this schema definition.
#
# This file is the source Rails uses to define your schema when running `bin/rails
# db:schema:load`. When creating a new database, `bin/rails db:schema:load` tends to
# be faster and is potentially less error prone than running all of your
# migrations from scratch. Old migrations may fail to apply correctly if those
# migrations use external dependencies or application code.
#
# It's strongly recommended that you check this file into your version control system.

<<<<<<< HEAD
ActiveRecord::Schema[8.0].define(version: 2025_10_28_160950) do
=======
ActiveRecord::Schema[8.0].define(version: 2025_10_30_190924) do
>>>>>>> cfe5a77a
  # These are extensions that must be enabled in order to support this database
  enable_extension "pg_catalog.plpgsql"
  enable_extension "postgis"

  create_table "action_text_rich_texts", force: :cascade do |t|
    t.string "name", null: false
    t.text "body"
    t.string "record_type", null: false
    t.bigint "record_id", null: false
    t.datetime "created_at", null: false
    t.datetime "updated_at", null: false
    t.index ["record_type", "record_id", "name"], name: "index_action_text_rich_texts_uniqueness", unique: true
  end

  create_table "active_storage_attachments", force: :cascade do |t|
    t.string "name", null: false
    t.string "record_type", null: false
    t.bigint "record_id", null: false
    t.bigint "blob_id", null: false
    t.datetime "created_at", null: false
    t.index ["blob_id"], name: "index_active_storage_attachments_on_blob_id"
    t.index ["record_type", "record_id", "name", "blob_id"], name: "index_active_storage_attachments_uniqueness", unique: true
  end

  create_table "active_storage_blobs", force: :cascade do |t|
    t.string "key", null: false
    t.string "filename", null: false
    t.string "content_type"
    t.text "metadata"
    t.string "service_name", null: false
    t.bigint "byte_size", null: false
    t.string "checksum"
    t.datetime "created_at", null: false
    t.index ["key"], name: "index_active_storage_blobs_on_key", unique: true
  end

  create_table "active_storage_variant_records", force: :cascade do |t|
    t.bigint "blob_id", null: false
    t.string "variation_digest", null: false
    t.index ["blob_id", "variation_digest"], name: "index_active_storage_variant_records_uniqueness", unique: true
  end

  create_table "areas", force: :cascade do |t|
    t.string "name", null: false
    t.bigint "user_id", null: false
    t.decimal "longitude", precision: 10, scale: 6, null: false
    t.decimal "latitude", precision: 10, scale: 6, null: false
    t.integer "radius", null: false
    t.datetime "created_at", null: false
    t.datetime "updated_at", null: false
    t.index ["user_id"], name: "index_areas_on_user_id"
  end

  create_table "countries", force: :cascade do |t|
    t.string "name", null: false
    t.string "iso_a2", null: false
    t.string "iso_a3", null: false
    t.geometry "geom", limit: {srid: 4326, type: "multi_polygon"}
    t.datetime "created_at", null: false
    t.datetime "updated_at", null: false
    t.index ["geom"], name: "index_countries_on_geom", using: :gist
    t.index ["iso_a2"], name: "index_countries_on_iso_a2"
    t.index ["iso_a3"], name: "index_countries_on_iso_a3"
    t.index ["name"], name: "index_countries_on_name"
  end

  create_table "data_migrations", primary_key: "version", id: :string, force: :cascade do |t|
  end

  create_table "exports", force: :cascade do |t|
    t.string "name", null: false
    t.string "url"
    t.integer "status", default: 0, null: false
    t.bigint "user_id", null: false
    t.datetime "created_at", null: false
    t.datetime "updated_at", null: false
    t.integer "file_format", default: 0
    t.datetime "start_at"
    t.datetime "end_at"
    t.integer "file_type", default: 0, null: false
    t.index ["file_type"], name: "index_exports_on_file_type"
    t.index ["status"], name: "index_exports_on_status"
    t.index ["user_id"], name: "index_exports_on_user_id"
  end

  create_table "families", force: :cascade do |t|
    t.string "name", limit: 50, null: false
    t.bigint "creator_id", null: false
    t.datetime "created_at", null: false
    t.datetime "updated_at", null: false
    t.index ["creator_id"], name: "index_families_on_creator_id"
  end

  create_table "family_invitations", force: :cascade do |t|
    t.bigint "family_id", null: false
    t.string "email", null: false
    t.string "token", null: false
    t.datetime "expires_at", null: false
    t.bigint "invited_by_id", null: false
    t.integer "status", default: 0, null: false
    t.datetime "created_at", null: false
    t.datetime "updated_at", null: false
    t.index ["family_id", "email"], name: "index_family_invitations_on_family_id_and_email"
    t.index ["family_id", "status", "expires_at"], name: "index_family_invitations_on_family_status_expires"
    t.index ["status", "expires_at"], name: "index_family_invitations_on_status_and_expires_at"
    t.index ["status", "updated_at"], name: "index_family_invitations_on_status_and_updated_at"
    t.index ["token"], name: "index_family_invitations_on_token", unique: true
  end

  create_table "family_memberships", force: :cascade do |t|
    t.bigint "family_id", null: false
    t.bigint "user_id", null: false
    t.integer "role", default: 1, null: false
    t.datetime "created_at", null: false
    t.datetime "updated_at", null: false
    t.index ["family_id", "role"], name: "index_family_memberships_on_family_and_role"
    t.index ["user_id"], name: "index_family_memberships_on_user_id", unique: true
  end

  create_table "imports", force: :cascade do |t|
    t.string "name", null: false
    t.bigint "user_id", null: false
    t.integer "source"
    t.datetime "created_at", null: false
    t.datetime "updated_at", null: false
    t.integer "raw_points", default: 0
    t.integer "doubles", default: 0
    t.integer "processed", default: 0
    t.jsonb "raw_data"
    t.integer "points_count", default: 0
    t.integer "status", default: 0, null: false
    t.index ["source"], name: "index_imports_on_source"
    t.index ["status"], name: "index_imports_on_status"
    t.index ["user_id"], name: "index_imports_on_user_id"
  end

  create_table "notifications", force: :cascade do |t|
    t.string "title", null: false
    t.text "content", null: false
    t.bigint "user_id", null: false
    t.integer "kind", default: 0, null: false
    t.datetime "read_at"
    t.datetime "created_at", null: false
    t.datetime "updated_at", null: false
    t.index ["kind"], name: "index_notifications_on_kind"
    t.index ["user_id"], name: "index_notifications_on_user_id"
  end

  create_table "place_visits", force: :cascade do |t|
    t.bigint "place_id", null: false
    t.bigint "visit_id", null: false
    t.datetime "created_at", null: false
    t.datetime "updated_at", null: false
    t.index ["place_id"], name: "index_place_visits_on_place_id"
    t.index ["visit_id"], name: "index_place_visits_on_visit_id"
  end

  create_table "places", force: :cascade do |t|
    t.string "name", null: false
    t.decimal "longitude", precision: 10, scale: 6, null: false
    t.decimal "latitude", precision: 10, scale: 6, null: false
    t.string "city"
    t.string "country"
    t.integer "source", default: 0
    t.jsonb "geodata", default: {}, null: false
    t.datetime "reverse_geocoded_at"
    t.datetime "created_at", null: false
    t.datetime "updated_at", null: false
    t.geography "lonlat", limit: {srid: 4326, type: "st_point", geographic: true}
    t.index "(((geodata -> 'properties'::text) ->> 'osm_id'::text))", name: "index_places_on_geodata_osm_id"
    t.index ["lonlat"], name: "index_places_on_lonlat", using: :gist
  end

  create_table "points", force: :cascade do |t|
    t.integer "battery_status"
    t.string "ping"
    t.integer "battery"
    t.string "tracker_id"
    t.string "topic"
    t.integer "altitude"
    t.decimal "longitude", precision: 10, scale: 6
    t.string "velocity"
    t.integer "trigger"
    t.string "bssid"
    t.string "ssid"
    t.integer "connection"
    t.integer "vertical_accuracy"
    t.integer "accuracy"
    t.integer "timestamp"
    t.decimal "latitude", precision: 10, scale: 6
    t.integer "mode"
    t.text "inrids", default: [], array: true
    t.text "in_regions", default: [], array: true
    t.jsonb "raw_data", default: {}
    t.bigint "import_id"
    t.string "city"
    t.string "country"
    t.datetime "created_at", null: false
    t.datetime "updated_at", null: false
    t.bigint "user_id"
    t.jsonb "geodata", default: {}, null: false
    t.bigint "visit_id"
    t.datetime "reverse_geocoded_at"
    t.decimal "course", precision: 8, scale: 5
    t.decimal "course_accuracy", precision: 8, scale: 5
    t.string "external_track_id"
    t.geography "lonlat", limit: {srid: 4326, type: "st_point", geographic: true}
    t.bigint "country_id"
    t.bigint "track_id"
    t.string "country_name"
    t.index ["altitude"], name: "index_points_on_altitude"
    t.index ["battery"], name: "index_points_on_battery"
    t.index ["battery_status"], name: "index_points_on_battery_status"
    t.index ["city"], name: "index_points_on_city"
    t.index ["connection"], name: "index_points_on_connection"
    t.index ["country"], name: "index_points_on_country"
    t.index ["country_id"], name: "index_points_on_country_id"
    t.index ["country_name"], name: "index_points_on_country_name"
    t.index ["external_track_id"], name: "index_points_on_external_track_id"
    t.index ["geodata"], name: "index_points_on_geodata", using: :gin
    t.index ["import_id"], name: "index_points_on_import_id"
    t.index ["latitude", "longitude"], name: "index_points_on_latitude_and_longitude"
    t.index ["lonlat", "timestamp", "user_id"], name: "index_points_on_lonlat_timestamp_user_id", unique: true
    t.index ["lonlat"], name: "index_points_on_lonlat", using: :gist
    t.index ["reverse_geocoded_at"], name: "index_points_on_reverse_geocoded_at"
    t.index ["timestamp"], name: "index_points_on_timestamp"
    t.index ["track_id"], name: "index_points_on_track_id"
    t.index ["trigger"], name: "index_points_on_trigger"
    t.index ["user_id", "country_name"], name: "idx_points_user_country_name"
    t.index ["user_id", "timestamp", "track_id"], name: "idx_points_track_generation"
    t.index ["user_id"], name: "index_points_on_user_id"
    t.index ["visit_id"], name: "index_points_on_visit_id"
  end

  create_table "stats", force: :cascade do |t|
    t.integer "year", null: false
    t.integer "month", null: false
    t.integer "distance", null: false
    t.jsonb "toponyms"
    t.datetime "created_at", null: false
    t.datetime "updated_at", null: false
    t.bigint "user_id", null: false
    t.jsonb "daily_distance", default: {}
    t.jsonb "sharing_settings", default: {}
    t.uuid "sharing_uuid"
    t.jsonb "h3_hex_ids", default: {}
    t.index ["distance"], name: "index_stats_on_distance"
    t.index ["h3_hex_ids"], name: "index_stats_on_h3_hex_ids", where: "((h3_hex_ids IS NOT NULL) AND (h3_hex_ids <> '{}'::jsonb))", using: :gin
    t.index ["month"], name: "index_stats_on_month"
    t.index ["sharing_uuid"], name: "index_stats_on_sharing_uuid", unique: true
    t.index ["user_id"], name: "index_stats_on_user_id"
    t.index ["year"], name: "index_stats_on_year"
  end

  create_table "tracks", force: :cascade do |t|
    t.datetime "start_at", null: false
    t.datetime "end_at", null: false
    t.bigint "user_id", null: false
    t.geometry "original_path", limit: {srid: 0, type: "line_string"}, null: false
    t.decimal "distance", precision: 8, scale: 2
    t.float "avg_speed"
    t.integer "duration"
    t.integer "elevation_gain"
    t.integer "elevation_loss"
    t.integer "elevation_max"
    t.integer "elevation_min"
    t.datetime "created_at", null: false
    t.datetime "updated_at", null: false
    t.index ["user_id"], name: "index_tracks_on_user_id"
  end

  create_table "trips", force: :cascade do |t|
    t.string "name", null: false
    t.datetime "started_at", null: false
    t.datetime "ended_at", null: false
    t.integer "distance"
    t.bigint "user_id", null: false
    t.datetime "created_at", null: false
    t.datetime "updated_at", null: false
    t.geometry "path", limit: {srid: 3857, type: "line_string"}
    t.jsonb "visited_countries", default: {}, null: false
    t.index ["user_id"], name: "index_trips_on_user_id"
  end

  create_table "users", force: :cascade do |t|
    t.string "email", default: "", null: false
    t.string "encrypted_password", default: "", null: false
    t.string "reset_password_token"
    t.datetime "reset_password_sent_at"
    t.datetime "remember_created_at"
    t.datetime "created_at", null: false
    t.datetime "updated_at", null: false
    t.string "api_key", default: "", null: false
    t.string "theme", default: "dark", null: false
    t.jsonb "settings", default: {"fog_of_war_meters" => "100", "meters_between_routes" => "1000", "minutes_between_routes" => "60"}
    t.boolean "admin", default: false
    t.integer "sign_in_count", default: 0, null: false
    t.datetime "current_sign_in_at"
    t.datetime "last_sign_in_at"
    t.string "current_sign_in_ip"
    t.string "last_sign_in_ip"
    t.integer "status", default: 0
    t.datetime "active_until"
    t.integer "points_count", default: 0, null: false
    t.string "provider"
    t.string "uid"
    t.text "patreon_access_token"
    t.text "patreon_refresh_token"
    t.datetime "patreon_token_expires_at"
<<<<<<< HEAD
=======
    t.string "utm_source"
    t.string "utm_medium"
    t.string "utm_campaign"
    t.string "utm_term"
    t.string "utm_content"
>>>>>>> cfe5a77a
    t.index ["email"], name: "index_users_on_email", unique: true
    t.index ["reset_password_token"], name: "index_users_on_reset_password_token", unique: true
  end

  add_check_constraint "users", "admin IS NOT NULL", name: "users_admin_null", validate: false

  create_table "visits", force: :cascade do |t|
    t.bigint "area_id"
    t.bigint "user_id", null: false
    t.datetime "started_at", null: false
    t.datetime "ended_at", null: false
    t.integer "duration", null: false
    t.string "name", null: false
    t.integer "status", default: 0, null: false
    t.datetime "created_at", null: false
    t.datetime "updated_at", null: false
    t.bigint "place_id"
    t.index ["area_id"], name: "index_visits_on_area_id"
    t.index ["place_id"], name: "index_visits_on_place_id"
    t.index ["started_at"], name: "index_visits_on_started_at"
    t.index ["user_id"], name: "index_visits_on_user_id"
  end

  add_foreign_key "active_storage_attachments", "active_storage_blobs", column: "blob_id"
  add_foreign_key "active_storage_variant_records", "active_storage_blobs", column: "blob_id"
  add_foreign_key "areas", "users"
  add_foreign_key "families", "users", column: "creator_id"
  add_foreign_key "family_invitations", "families"
  add_foreign_key "family_invitations", "users", column: "invited_by_id"
  add_foreign_key "family_memberships", "families"
  add_foreign_key "family_memberships", "users"
  add_foreign_key "notifications", "users"
  add_foreign_key "place_visits", "places"
  add_foreign_key "place_visits", "visits"
  add_foreign_key "points", "users"
  add_foreign_key "points", "visits"
  add_foreign_key "stats", "users"
  add_foreign_key "tracks", "users"
  add_foreign_key "trips", "users"
  add_foreign_key "visits", "areas"
  add_foreign_key "visits", "places"
  add_foreign_key "visits", "users"
end<|MERGE_RESOLUTION|>--- conflicted
+++ resolved
@@ -10,11 +10,7 @@
 #
 # It's strongly recommended that you check this file into your version control system.
 
-<<<<<<< HEAD
-ActiveRecord::Schema[8.0].define(version: 2025_10_28_160950) do
-=======
 ActiveRecord::Schema[8.0].define(version: 2025_10_30_190924) do
->>>>>>> cfe5a77a
   # These are extensions that must be enabled in order to support this database
   enable_extension "pg_catalog.plpgsql"
   enable_extension "postgis"
@@ -324,14 +320,11 @@
     t.text "patreon_access_token"
     t.text "patreon_refresh_token"
     t.datetime "patreon_token_expires_at"
-<<<<<<< HEAD
-=======
     t.string "utm_source"
     t.string "utm_medium"
     t.string "utm_campaign"
     t.string "utm_term"
     t.string "utm_content"
->>>>>>> cfe5a77a
     t.index ["email"], name: "index_users_on_email", unique: true
     t.index ["reset_password_token"], name: "index_users_on_reset_password_token", unique: true
   end
