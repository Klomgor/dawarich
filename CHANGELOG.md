# Change Log
All notable changes to this project will be documented in this file.

The format is based on [Keep a Changelog](http://keepachangelog.com/)
and this project adheres to [Semantic Versioning](http://semver.org/).

<<<<<<< HEAD
# [UNRELEASED]

- Implemented authentication via GitHub and Google for Dawarich Cloud.
- Implemented OpenID Connect authentication for self-hosted Dawarich instances. #66
- Added Patreon OAuth integration for Dawarich Cloud, allowing users to connect their Patreon accounts in account settings.

## TODO:

- [ ] Disable OIDC authentication for Dawarich Cloud
- [ ] Disable GitHub and Google authentication for self-hosted Dawarich
- [ ] In selfhosted env, no registrations are allowed, we need to account OIDC into that
=======
## Unreleased

## Added

- Support for KML file uploads. #350
- Added a commented line in the `docker-compose.yml` file to use an alternative PostGIS image for ARM architecture.

## Fixed

- The map settings panel is now scrollable

## Changed

- Internal redis settings updated to implement support for connecting to Redis via unix socket. #1706

# [0.35.1] - 2025-11-09

## Fixed

- StrongMigration issue #1931


# [0.35.0] - 2025-11-09

⚠️ Important ⚠️

The default `docker-compose.yml` file has been updated to provide sensible defaults for self-hosted production environments. This should not break existing setups, but it's recommended to review your `docker-compose.yml` file and update it accordingly.

You can now set `RAILS_ENV` environment variable to `production` to run Dawarich in production mode.

## Added

- Selection tool on the map now can select points that user can delete in bulk. #433

## Fixed

- Taiwan flag is now shown on its own instead of in combination with China flag.
- On the registration page and other user forms, if something goes wrong, error messages are now shown to the user.
- Leaving family, deleting family and cancelling invitations now prompt confirmation dialog to prevent accidental actions.
- Each pending family invitation now also contains a link to share with the invitee.

## Changed

- Removed useless system tests and cover map functionality with Playwright e2e tests instead.
- S3 storage now can be used in self-hosted instances as well. Set STORAGE_BACKEND environment variable to `s3` and provide `AWS_ACCESS_KEY_ID`, `AWS_SECRET_ACCESS_KEY`, `AWS_REGION`, `AWS_BUCKET` and `AWS_ENDPOINT_URL` environment variables to configure it.
- Number of family members on self-hosted instances is no longer limited. #1918
- Export to GPX now adds speed and course to each point if they are available.
- `docker-compose.yml` file updated to provide sensible defaults for self-hosted production environment.
- `.env.example` file added with default environment variables.
- Single Dockerfile introduced so Dawarich could be run in self-hosted mode in production environment.

# [0.34.2] - 2025-10-31

## Fixed

- Fixed a bug in UTM trackable concern. #1909

# [0.34.1] - 2025-10-30

## Fixed

- Broken Stats page for users with no reverse geocoding enabled. #1877

## Changed

- Date navigation on the map page is no longer shown as floating panel. It is now part of the top navigation bar to prevent overlapping with other map controls. #1894 #1881

## Added

- [Dawarich Cloud] Added support for UTM parameters during user registration. UTM parameters will be stored with the user record for marketing analytics purposes.
>>>>>>> cfe5a77a

# [0.34.0] - 2025-10-10

## The Family release

In this release we're introducing family features that allow users to create family groups, invite members, and share location data. Family owners can manage members, control sharing settings, and ensure secure access to shared information. Location sharing is optional and can be enabled or disabled by each member individually. Users can join only one family at a time. Location sharing settings can be set to share location for 1, 6, 12, 24 hours or permanently. Family features are now available only for self-hosted instances and will be available in the cloud in the future. When "Family members" layer is enabled on the map, family member markers will be updated in real-time.

## Added

- Users can now create family groups and invite members to join.

## Fixed

- Sign out button works again. #1844
- Fixed user deletion bug where user could not be deleted due to counter cache on points.
- Users always have default distance unit set to kilometers. #1832
- All confirmation dialogs are now showing only once.

## Changed

- Minor versions of Dawarich are being built for ARM64 architecture as well again. #1840
- Importing process for Google Maps Timeline exports, GeoJSON and geodata from photos is now significantly faster.
- The Map page now features a full-screen map.


# [0.33.1] - 2025-10-07

## Changed

- On the Trip page, instead of list of visited countries, a number of them is being shown. Clicking on it opens a modal with a list of countries visited during the trip. #1731

## Fixed

- `GET /api/v1/stats` endpoint now returns correct 0 instead of null if no points were tracked in the requested period.
- User import data now being streamed instead of loaded into memory all at once. This should prevent large imports from exhausting memory or hitting IO limits while reading export archives.
- Popup for manual visit creation now looks better in both light and dark modes. #1835
- Fixed a bug where visit circles were not interactive on the map page. #1833
- Fixed a bug with stats sharing settings being not filled. #1826
- Fixed a bug where user could not be deleted due to counter cache on points. #1818
- Introduce apt-get upgrade before installing new packages in the docker image to prevent vulnerabilities. #1793
- Fixed time shift when creating visits manually. #1679
- Provide default map layer if user settings are not set.

# [0.33.0] - 2025-09-29

## Fixed

- Fix a bug where some points from Owntracks were not being processed correctly which prevented import from being created. #1745
- Hexagons for the stats page are now being calculated a lot faster.
- Prometheus exporter is now not being started when console is being run.
- Stats will now properly reflect countries and cities visited after importing new points.
- `GET /api/v1/points` will now return correct latitude and longitude values. #1502
- Deleting an import will now trigger stats recalculation for affected months. #1789
- Importing process should now schedule visits suggestions job a lot faster.
- Importing GPX files that start with `<gpx` tag will now be detected correctly. #1775
- Buttons on the map now have correct contrast in both light and dark modes.

## Changed

- Onboarding modal window now features a link to the App Store and a QR code to configure the Dawarich iOS app.
- A permanent option was removed from stats sharing options. Now, stats can be shared for 1, 12 or 24 hours only.
- User data archive importing now uploads the file directly to the storage service instead of uploading it to the app first.
- Importing progress bars are now looking nice.
- Ruby version was updated to 3.4.6.

## Added

- Based on preferred theme (light or dark), the map controls will now load with the corresponding styles.
- [Dawarich Cloud] Added foundation for upcoming authentication from iOS app.
- [Dawarich Cloud] Trial users can now create up to 5 imports. After that, they will be prompted to subscribe to a paid plan.
- [Dawarich Cloud] Added Posthog analytics. Disabled by default, can be enabled with POSTHOG_ENABLED environment variable.


# [0.32.0] - 2025-09-13

## Fixed

- Tracked distance on year card on the Stats page will always be equal to the sum of distances on the monthly chart below it. #466
- Stats are now being calculated for trial users as well as active ones.

## Added

- A cron job to generate daily tracks for users with new points since their last track generation. Being run every 4 hours.
- A new month stat page, featuring insights on how user's month went: distance traveled, active days, countries visited and more.
- Month stat page can now be shared via public link. User can limit access to the page by sharing period: 1/12/24 hours or permanent.

## Changed

- Stats page now loads significantly faster due to caching.
- Data on the Stats page is being updated daily, except for total distance and number of geopoints tracked, which are being updated on the fly. Also, charts with yearly and monthly stats are being updated every hour.
- Minor versions are now being built only for amd64 architecture to speed up the build process.
- If user is not authorized to see a page, they will be redirected to the home page with appropriate message instead of seeing an error.

# [0.31.0] - 2025-09-04

The Search release

In this release we're introducing a new search feature that allows users to search for places and see when they visited them. On the map page, click on Search icon, enter a place name (e.g. "Alexanderplatz"), wait for suggestions to load, and click on the suggestion you want to search for. You then will see a list of years you visited that place. Click on the year to unfold list of visits for that year. Then click on the visit you want to see on the map and you will be moved to that visit on the map. From the opened visit popup you can create a new visit to save it in the database.

Important: This feature relies on reverse geocoding. Without reverse geocoding, the search feature will not work.

## Added

- User can now search for places and see when they visited them.

## Fixed

- Default value for `points_count` attribute is now set to 0 in the User model.

## Changed

- Tracks are not being calculated by server instead of the database. This feature is still in progress.


# [0.30.12] - 2025-08-26

## Fixed

- Number of user points is not being cached resulting in performance boost on certain pages and operations.
- Logout bug
- Api key is now shown even in trial period


# [0.30.11] - 2025-08-23

## Changed

- If user already have import with the same name, it will be appended with timestamp during the import process.

## Fixed

- Some types of imports were not being detected correctly and were failing to import. #1678


# [0.30.10] - 2025-08-22

## Added

- `POST /api/v1/visits` endpoint.
- User now can create visits manually on the map.
- User can now delete a visit by clicking on the delete button in the visit popup.
- Import failure now throws an internal server error.

## Changed

- Source of imports is now being detected automatically.


# [0.30.9] - 2025-08-19

## Changed

- Countries, visited during a trip, are now being calculated from points to improve performance.

## Added

- QR code for API key is implemented but hidden under feature flag until the iOS app supports it.
- X-Dawarich-Response and X-Dawarich-Version headers are now returned for all API responses.
- Trial version for cloud users is now available.


# [0.30.8] - 2025-08-01

## Fixed

- Fog of war is now working correctly on zoom and map movement. #1603
- Possibly fixed a bug where visits were no suggested correctly. #984
- Scratch map is now working correctly.


# [0.30.7] - 2025-08-01

## Fixed

- Photos layer is now working again on the map page. #1563 #1421 #1071 #889
- Suggested and Confirmed visits layers are now working again on the map page. #1443
- Fog of war is now working correctly. #1583
- Areas layer is now working correctly. #1583
- Live map doesn't cause memory leaks anymore. #880

## Added

- Logging for Photos layer is now enabled.
- E2e tests for map page.


# [0.30.6] - 2025-07-29

## Changed

- Put all jobs in their own queues.
- Visits page should load faster now.
- Reverse geocoding jobs now make less database queries.
- Country name is now being backfilled for all points. #1562
- Stats are now reflecting countries and cities. #1562

## Added
- Points now support discharging and connected_not_charging battery statuses. #768

## Fixed

- Fixed a bug where import or notification could have been accessed by a different user.
- Fixed a bug where draw control was not being added to the map when areas layer was enabled. #1583


# [0.30.5] - 2025-07-26

## Fixed

- Trips page now loads correctly.


# [0.30.4] - 2025-07-26

## Added

- Prometheus metrics are now available at `/metrics`. Configure `METRICS_USERNAME` and `METRICS_PASSWORD` environment variables for basic authentication, default values are `prometheus` for both. All other prometheus-related environment variables are also necessary.

## Fixed

- The Warden error in jobs is now fixed. #1556
- The Live Map setting is now respected.
- The Live Map info modal is now displayed. #665
- GPX from Basecamp is now supported. #790
- The "Delete Selected" button is now hidden when no points are selected. #1025


# [0.30.3] - 2025-07-23

## Changed

- Track generation is now significantly faster and less resource intensive.

## Fixed

- Distance on the stats page is now rounded. #1548
- Non-selfhosted users can now export and import their account data.


# [0.30.2] - 2025-07-22

## Fixed

- Stats calculation is now significantly faster.


# [0.30.1] - 2025-07-22

## Fixed

- Points limit exceeded check is now cached.
- Reverse geocoding for places is now significantly faster.

## Changed

- Stats page should load faster now.
- Track creation is temporarily disabled.


# [0.30.0] - 2025-07-21

⚠️ If you were using 0.29.2 RC, please run the following commands in the console, otherwise read on. ⚠️

```ruby
# This will delete all tracks 👇
Track.delete_all

# This will remove all tracks relations from points 👇
Point.update_all(track_id: nil)

# This will create tracks for all users 👇
User.find_each do |user|
  Tracks::CreateJob.perform_later(user.id, start_at: nil, end_at: nil, mode: :bulk)
end
```

## Added

- In the User Settings -> Background Jobs, you can now disable visits suggestions, which is enabled by default. It's a background task that runs every day around midnight. Disabling it might be useful if you don't want to receive visits suggestions or if you're using the Dawarich iOS app, which has its own visits suggestions.
- Tracks are now being calculated and stored in the database instead of being calculated on the fly in the browser. This will make the map page load faster.

## Changed

- Don't check for new version in production.
- Area popup styles are now more consistent.
- Notification about Photon API load is now disabled.
- All distance values are now stored in the database in meters. Conversion to user's preferred unit is done on the fly.
- Every night, Dawarich will try to fetch names for places and visits that don't have them. #1281 #902 #583 #212
- ⚠️ User settings are now being serialized in a more consistent way ⚠. `GET /api/v1/users/me` now returns the following data structure:
```json
{
  "user": {
    "email": "test@example.com",
    "theme": "light",
    "created_at": "2025-01-01T00:00:00Z",
    "updated_at": "2025-01-01T00:00:00Z",
    "settings": {
      "maps": {
        "url": "https://{s}.tile.openstreetmap.org/{z}/{x}/{y}.png",
        "name": "Custom OpenStreetMap",
        "distance_unit": "km"
      },
      "fog_of_war_meters": 51,
      "meters_between_routes": 500,
      "preferred_map_layer": "Light",
      "speed_colored_routes": false,
      "points_rendering_mode": "raw",
      "minutes_between_routes": 30,
      "time_threshold_minutes": 30,
      "merge_threshold_minutes": 15,
      "live_map_enabled": false,
      "route_opacity": 0.3,
      "immich_url": "https://persistence-test-1752264458724.com",
      "photoprism_url": "",
      "visits_suggestions_enabled": true,
      "speed_color_scale": "0:#00ff00|15:#00ffff|30:#ff00ff|50:#ffff00|100:#ff3300",
      "fog_of_war_threshold": 5
    }
  }
}
```
- Links in emails will be based on the `DOMAIN` environment variable instead of `SMTP_DOMAIN`.

## Fixed

- Swagger documentation is now valid again.
- Invalid owntracks points are now ignored.
- An older Owntrack's .rec format is now also supported.
- Course and course accuracy are now rounded to 8 decimal places to fix the issue with points creation.

# [0.29.1] - 2025-07-02

## Fixed

- Buttons on the imports page now looks better in both light and dark mode. #1481
- The PROMETHEUS_EXPORTER_ENABLED environment variable default value is now "false", in quotes.
- The RAILS_CACHE_DB, RAILS_JOB_QUEUE_DB and RAILS_WS_DB environment variables can be used to set the Redis database number for caching, background jobs and websocket connections respectively. Default values are now 0, 1 and 2 respectively. #1420

## Changed

- Skip DNS rebinding protection for the health check endpoint.
- Added health check to app.json.

# [0.29.0] - 2025-07-02

You can now move your user data between Dawarich instances. Simply go to your Account settings and click on the "Export my data" button under the password section. An export will be created and you will be able to download it on Exports page once it's ready.

To import your data on a new Dawarich instance, create a new user and upload the exported zip file. You can import your data also on the Account page, by clicking "Import my data" button under the password section.

The feature is experimental and not yet aimed to replace a proper backup solution. Please use at your own risk.

## Added

- In the User Settings, you can now export your user data as a zip file. It will contain the following:
  - All your points
  - All your places
  - All your visits
  - All your areas
  - All your imports with files
  - All your exports with files
  - All your trips
  - All your notifications
  - All your stats

- In the User Settings, you can now import your user data from a zip file. It will import all the data from the zip file, listed above. It will also start stats recalculation.
- Export file size is now displayed in the exports and imports lists.
- A button to download an import file is now displayed in the imports list. It may not work properly for imports created before the 0.25.4 release.
- Imports now have statuses.

## Changed

- Oj is now being used for JSON serialization.

## Fixed

- Email links now use the SMTP domain if set. #1469



# 0.28.1 - 2025-06-11

## Fixed

- Limit notifications in navbar to 10. Fresh one will replace the oldest one. #1184

## Changed

- No osm point types are being ignored anymore.

# 0.28.0 - 2025-06-09

⚠️ This release includes a breaking change. ⚠️

_yet another, yay!_

Well, we're moving back to Sidekiq and Redis for background jobs and caching. Unfortunately, SolidQueue and SolidCache brought more problems than they solved. Please update your `docker-compose.yml` to use Redis and Sidekiq.

Before updating, you can remove `dawarich_development_queue` database from your postgres. All *.sqlite3 files in `dawarich_sqlite_data` volume can be removed as well.

```diff
networks:
  dawarich:
services:
+ dawarich_redis:
+   image: redis:7.4-alpine
+   container_name: dawarich_redis
+   command: redis-server
+   networks:
+     - dawarich
+   volumes:
+     - dawarich_shared:/data
+   restart: always
+   healthcheck:
+     test: [ "CMD", "redis-cli", "--raw", "incr", "ping" ]
+     interval: 10s
+     retries: 5
+     start_period: 30s
+     timeout: 10s
...
  dawarich_app:
    image: freikin/dawarich:latest
    container_name: dawarich_app
    volumes:
      - dawarich_public:/var/app/public
      - dawarich_watched:/var/app/tmp/imports/watched
      - dawarich_storage:/var/app/storage
      - dawarich_db_data:/dawarich_db_data
-     - dawarich_sqlite_data:/dawarich_sqlite_data
    ...
    restart: on-failure
    environment:
      RAILS_ENV: development
+     REDIS_URL: redis://dawarich_redis:6379
      DATABASE_HOST: dawarich_db
      DATABASE_USERNAME: postgres
      DATABASE_PASSWORD: password
      DATABASE_NAME: dawarich_development
-     # PostgreSQL database name for solid_queue
-     QUEUE_DATABASE_NAME: dawarich_development_queue
-     QUEUE_DATABASE_PASSWORD: password
-     QUEUE_DATABASE_USERNAME: postgres
-     QUEUE_DATABASE_HOST: dawarich_db
-     QUEUE_DATABASE_PORT: 5432
-     # SQLite database paths for cache and cable databases
-     CACHE_DATABASE_PATH: /dawarich_sqlite_data/dawarich_development_cache.sqlite3
-     CABLE_DATABASE_PATH: /dawarich_sqlite_data/dawarich_development_cable.sqlite3
...
    depends_on:
      dawarich_db:
        condition: service_healthy
        restart: true
+     dawarich_redis:
+       condition: service_healthy
+       restart: true
...
+ dawarich_sidekiq:
+   image: freikin/dawarich:latest
+   container_name: dawarich_sidekiq
+   volumes:
+     - dawarich_public:/var/app/public
+     - dawarich_watched:/var/app/tmp/imports/watched
+     - dawarich_storage:/var/app/storage
+   networks:
+     - dawarich
+   stdin_open: true
+   tty: true
+   entrypoint: sidekiq-entrypoint.sh
+   command: ['sidekiq']
+   restart: on-failure
+   environment:
+     RAILS_ENV: development
+     REDIS_URL: redis://dawarich_redis:6379
+     DATABASE_HOST: dawarich_db
+     DATABASE_USERNAME: postgres
+     DATABASE_PASSWORD: password
+     DATABASE_NAME: dawarich_development
+     APPLICATION_HOSTS: localhost
+     BACKGROUND_PROCESSING_CONCURRENCY: 10
+     APPLICATION_PROTOCOL: http
+     PROMETHEUS_EXPORTER_ENABLED: false
+     PROMETHEUS_EXPORTER_HOST: dawarich_app
+     PROMETHEUS_EXPORTER_PORT: 9394
+     SELF_HOSTED: "true"
+     STORE_GEODATA: "true"
+   logging:
+     driver: "json-file"
+     options:
+       max-size: "100m"
+       max-file: "5"
+   healthcheck:
+     test: [ "CMD-SHELL", "pgrep -f sidekiq" ]
+     interval: 10s
+     retries: 30
+     start_period: 30s
+     timeout: 10s
+   depends_on:
+     dawarich_db:
+       condition: service_healthy
+       restart: true
+     dawarich_redis:
+       condition: service_healthy
+       restart: true
+     dawarich_app:
+       condition: service_healthy
+       restart: true
...
volumes:
  dawarich_db_data:
- dawarich_sqlite_data:
  dawarich_shared:
  dawarich_public:
  dawarich_watched:
  dawarich_storage:
```

_I understand the confusion, probably even anger, caused by so many breaking changes in the recent days._

_I'm sorry._

## Fixed

- Fixed a bug where points from Immich and Photoprism did not have lonlat attribute set. #1318
- Added minimum password length to 6 characters. #1373
- Text size of countries being calculated is now smaller. #1371

## Changed

- Geocoder is now being installed from a private fork for debugging purposes.
- Redis is now being used for caching.
- Sidekiq is now being used for background jobs.

## Removed
- SolidQueue, SolidCache and SolidCable are now removed.


# 0.27.4 - 2025-06-06

⚠️ This release includes a breaking change. ⚠️

## Changed

- SolidQueue is now using PostgreSQL instead of SQLite. Provide `QUEUE_DATABASE_NAME`, `QUEUE_DATABASE_PASSWORD`, `QUEUE_DATABASE_USERNAME`, `QUEUE_DATABASE_PORT` and `QUEUE_DATABASE_HOST` environment variables to configure it. #1331
- SQLite databases are now being stored in the `dawarich_sqlite_data` volume. #1361 #1357

```diff
...
  dawarich_app:
    image: freikin/dawarich:latest
    container_name: dawarich_app
    volumes:
      - dawarich_public:/var/app/public
      - dawarich_watched:/var/app/tmp/imports/watched
      - dawarich_storage:/var/app/storage
      - dawarich_db_data:/dawarich_db_data
+     - dawarich_sqlite_data:/dawarich_sqlite_data
    ...
    restart: on-failure
    environment:
    ...
      DATABASE_NAME: dawarich_development
+     # PostgreSQL database name for solid_queue
+     QUEUE_DATABASE_NAME: dawarich_development_queue
+     QUEUE_DATABASE_PASSWORD: password
+     QUEUE_DATABASE_USERNAME: postgres
+     QUEUE_DATABASE_PORT: 5432
+     QUEUE_DATABASE_HOST: dawarich_db
      # SQLite database paths for cache and cable databases
-     QUEUE_DATABASE_PATH: /dawarich_db_data/dawarich_development_queue.sqlite3
-     CACHE_DATABASE_PATH: /dawarich_db_data/dawarich_development_cache.sqlite3
-     CABLE_DATABASE_PATH: /dawarich_db_data/dawarich_development_cable.sqlite3
+     CACHE_DATABASE_PATH: /dawarich_sqlite_data/dawarich_development_cache.sqlite3
+     CABLE_DATABASE_PATH: /dawarich_sqlite_data/dawarich_development_cable.sqlite3

volumes:
  dawarich_db_data:
+ dawarich_sqlite_data:
  dawarich_shared:
  dawarich_public:
  dawarich_watched:
  dawarich_storage:
...
```

# 0.27.3 - 2025-06-05

## Changed

- Added `PGSSENCMODE=disable` to the development environment to resolve sqlite3 error. #1326 #1331

## Fixed

- Fixed rake tasks to be run with `bundle exec`. #1320
- Fixed import name not being set when updating an import. #1269

## Added

- LocationIQ can now be used as a geocoding service. Set `LOCATIONIQ_API_KEY` to configure it. #1334


# 0.27.2 - 2025-06-02

You can now safely remove Redis and Sidekiq from your `docker-compose.yml` file, both containers, related volumes, environment variables and container dependencies.

```diff
services:
- dawarich_redis:
-   image: redis:7.0-alpine
-   container_name: dawarich_redis
-   command: redis-server
-   networks:
-     - dawarich
-   volumes:
-     - dawarich_shared:/data
-   restart: always
-   healthcheck:
-     test: [ "CMD", "redis-cli", "--raw", "incr", "ping" ]
-     interval: 10s
-     retries: 5
-     start_period: 30s
-     timeout: 10s
...
  dawarich_app:
    image: freikin/dawarich:latest
    environment:
      RAILS_ENV: development
-     REDIS_URL: redis://dawarich_redis:6379/0
...
    depends_on:
      dawarich_db:
        condition: service_healthy
        restart: true
-     dawarich_redis:
-       condition: service_healthy
-       restart: true
...
- dawarich_sidekiq:
-   image: freikin/dawarich:latest
-   container_name: dawarich_sidekiq
-   volumes:
-     - dawarich_public:/var/app/public
-     - dawarich_watched:/var/app/tmp/imports/watched
-     - dawarich_storage:/var/app/storage
-   networks:
-     - dawarich
-   stdin_open: true
-   tty: true
-   entrypoint: sidekiq-entrypoint.sh
-   command: ['sidekiq']
-   restart: on-failure
-   environment:
-     RAILS_ENV: development
-     REDIS_URL: redis://dawarich_redis:6379/0
-     DATABASE_HOST: dawarich_db
-     DATABASE_USERNAME: postgres
-     DATABASE_PASSWORD: password
-     DATABASE_NAME: dawarich_development
-     APPLICATION_HOSTS: localhost
-     BACKGROUND_PROCESSING_CONCURRENCY: 10
-     APPLICATION_PROTOCOL: http
-     PROMETHEUS_EXPORTER_ENABLED: false
-     PROMETHEUS_EXPORTER_HOST: dawarich_app
-     PROMETHEUS_EXPORTER_PORT: 9394
-     SELF_HOSTED: "true"
-     STORE_GEODATA: "true"
-   logging:
-     driver: "json-file"
-     options:
-       max-size: "100m"
-       max-file: "5"
-   healthcheck:
-     test: [ "CMD-SHELL", "bundle exec sidekiqmon processes | grep $${HOSTNAME}" ]
-     interval: 10s
-     retries: 30
-     start_period: 30s
-     timeout: 10s
-   depends_on:
-     dawarich_db:
-       condition: service_healthy
-       restart: true
-     dawarich_redis:
-       condition: service_healthy
-       restart: true
-     dawarich_app:
-       condition: service_healthy
-       restart: true
```

## Removed

- Redis and Sidekiq.



# 0.27.1 - 2025-06-01

## Fixed

- Cache jobs are now being scheduled correctly after app start.
- `countries.geojson` now have fixed alpha codes for France and Norway



# 0.27.0 - 2025-06-01

⚠️ This release includes a breaking change. ⚠️

Starting 0.27.0, Dawarich is using SolidQueue and SolidCache to run background jobs and cache data. Before updating, make sure your Sidekiq queues (https://your_dawarich_app/sidekiq) are empty.

Moving to SolidQueue and SolidCache will require creating new SQLite databases, which will be created automatically when you start the app. They will be stored in the `dawarich_db_data` volume.

Background jobs interface is now available at `/jobs` page.

Please, update your `docker-compose.yml` and add the following:

```diff
  dawarich_app:
    image: freikin/dawarich:latest
    container_name: dawarich_app
    volumes:
      - dawarich_public:/var/app/public
      - dawarich_watched:/var/app/tmp/imports/watched
      - dawarich_storage:/var/app/storage
+     - dawarich_db_data:/dawarich_db_data
...
    environment:
      ...
      DATABASE_NAME: dawarich_development
      # SQLite database paths for secondary databases
+     QUEUE_DATABASE_PATH: /dawarich_db_data/dawarich_development_queue.sqlite3
+     CACHE_DATABASE_PATH: /dawarich_db_data/dawarich_development_cache.sqlite3
+     CABLE_DATABASE_PATH: /dawarich_db_data/dawarich_development_cable.sqlite3
```


## Fixed

- Enable caching in development for the docker image to improve performance.

## Changed

- SolidCache is now being used for caching instead of Redis.
- SolidQueue is now being used for background jobs instead of Sidekiq.
- SolidCable is now being used as ActionCable adapter.
- Background jobs are now being run as Puma plugin instead of separate Docker container.
- The `rc` docker image is now being built for amd64 architecture only to speed up the build process.
- Deleting an import with many points now works significantly faster.



# 0.26.7 - 2025-05-29

## Fixed

- Popups now showing distance in the correct distance unit. #1258

## Added

- Bunch of system tests to cover map interactions.


# 0.26.6 - 2025-05-22

## Added

- armv8 to docker build. #1249

## Changed

- Points are now being created in the `points` queue. #1243
- Route opacity is now being displayed as percentage in the map settings. #462 #1224
- Exported GeoJSON file now contains coordinates as floats instead of strings, as per RFC 7946. #762
- Fog of war now can be set to 200 meter per point. #630
# 0.26.5 - 2025-05-20

## Fixed

- Wget is back to fix healthchecks. #1241 #1231
- Dockerfile.prod is now using slim image. #1245
- Dockerfiles now use jemalloc with check for architecture. #1235

# 0.26.4 - 2025-05-19

## Changed

- Docker image is now using slim image to introduce some memory optimizations.
- The trip page now looks a bit nicer.
- The "Yesterday" button on the map page was changed to "Today". #1215
- The "Create Import" button now disabled until files are uploaded.

# 0.26.3 - 2025-05-18

## Fixed

- Fixed a bug where default distance unit was not being set for users. #1206


# 0.26.2 - 2025-05-18

## Fixed

- Seeds are now working properly. #1207
- Fixed a bug where France flag was not being displayed correctly. #1204
- Fix blank map page caused by empty default distance unit. Default distance unit is now kilometers and can be changed in Settings -> Maps. #1206


# 0.26.1 - 2025-05-18

## Geodata on demand

This release introduces a new environment variable `STORE_GEODATA` with default value `true` to control whether to store geodata in the database or not. Currently, geodata is being used when:

- Fetching places geodata
- Fetching countries for a trip
- Suggesting place name for a visit

Opting out of storing geodata will make each feature that uses geodata to make a direct request to the geocoding service to calculate required data instead of using existing geodata from the database. Setting `STORE_GEODATA` to `false` can also use you some database space.

If you decide to opt out, you can safely delete your existing geodata from the database:

1. Get into the [console](https://dawarich.app/docs/FAQ/#how-to-enter-dawarich-console)
2. Run the following commands:

```ruby
Point.update_all(geodata: {}) # to remove existing geodata

ActiveRecord::Base.connection.execute("VACUUM FULL") # to free up some space
```

Note, that this will take some time to complete, depending on the number of points you have. This is not a required step.

If you're running your own Photon instance, you can safely set `STORE_GEODATA` to `false`, otherwise it'd be better to keep it enabled, because that way Dawarich will be using existing geodata for its calculations.

Also, after updating to this version, Dawarich will start a huge background job to calculate countries for all your points. Just let it work.

## Added

- Map page now has a button to go to the previous and next day. #296 #631 #904
- Clicking on number of countries and cities in stats cards now opens a modal with a list of countries and cities visited in that year.

## Changed

- Reverse geocoding is now working as on-demand job instead of storing the result in the database. #619
- Stats cards now show the last update time. #733
- Visit card now shows buttons to confirm or decline a visit only if it's not confirmed or declined yet.
- Distance unit is now being stored in the user settings. You can choose between kilometers and miles, default is kilometers. The setting is accessible in the user settings -> Maps -> Distance Unit. You might want to recalculate your stats after changing the unit. #1126
- Fog of war is now being displayed as lines instead of dots. Thanks to @MeijiRestored!

## Fixed

- Fixed a bug with an attempt to write points with same lonlat and timestamp from iOS app. #1170
- Importing GeoJSON files now saves velocity if it was stored in either `velocity` or `speed` property.
- `bundle exec rake points:migrate_to_lonlat` should work properly now. #1083 #1161
- PostGIS extension is now being enabled only if it's not already enabled. #1186
- Fixed a bug where visits were returning into Suggested state after being confirmed or declined. #848
- If no points are found for a month during stats calculation, stats are now being deleted instead of being left empty. #1066 #406

## Removed

- Removed `DISTANCE_UNIT` constant. It can be safely removed from your environment variables in docker-compose.yml.


# 0.26.0 - 2025-05-08

⚠️ This release includes a breaking change. ⚠️

Starting this version, Dawarich requires PostgreSQL 17 with PostGIS 3.5. If you haven't updated your database image yet, please consider doing so as suggested in the [docs on the website](https://dawarich.app/docs/tutorials/update-postgresql/). Simply replacing the image in the `docker-compose.yml` unfortunately doesn't work, as PostgreSQL 17 is not backwards compatible with 14 (which was used in previous versions).

If you have encountered problems with moving to a PostGIS image while still on Postgres 14, I collected a selection of compatible docker images for different CPU architectures, which you can also find in the [docs](https://dawarich.app/docs/tutorials/moving-to-postgis/). New users will be automatically provisioned with PostgreSQL 17 with PostGIS 3.5 with default `docker-compose.yml` file.

**You still may use PostgreSQL 14, but no support will be provided for it starting this version. It's strongly recommended to update to PostgreSQL 17.**

## Changed

- Dawarich now uses PostgreSQL 17 with PostGIS 3.5 by default.


# 0.25.10 - 2025-05-08

## Added

- Vector maps are supported in non-self-hosted mode.
- Credentials for Sidekiq UI are now being set via environment variables: `SIDEKIQ_USERNAME` and `SIDEKIQ_PASSWORD`. Default credentials are `sidekiq` and `password`. If you don't set them, in self-hosted mode, Sidekiq UI will not be protected by basic auth.
- New import page now shows progress of the upload.

## Changed

- Datetime is now being displayed with seconds in the Points page. #1088
- Imported files are now being uploaded via direct uploads.
- `/api/v1/points` endpoint now creates accepted points synchronously.

## Removed

- Sample points are no longer being imported automatically for new users.

# 0.25.9 - 2025-04-29

## Fixed

- `bundle exec rake points:migrate_to_lonlat` task now works properly.

# 0.25.8 - 2025-04-24

## Fixed

- Database was not being created if it didn't exist. #1076

## Removed

- `RAILS_MASTER_KEY` environment variable is no longer being set. You can safely remove it from your environment variables.

# 0.25.7 - 2025-04-24

## Fixed

- Map loading error. #1094

# 0.25.6 - 2025-04-23

## Added

- In the map settings (top left corner of the map), you can now select colors for your colored routes. #682

## Changed

- Import edit page now allows to edit import name.
- Importing data now does not create a notification for the user.
- Updating stats now does not create a notification for the user.

## Fixed

- Fixed a bug where an import was failing due to partial file download. #1069 #1073 #1024 #1051

# 0.25.5 - 2025-04-18

This release introduces a new way to send transactional emails using SMTP. Example may include password reset, email confirmation, etc.

To enable SMTP mailing, you need to set the following environment variables:

- `SMTP_SERVER` - SMTP server address.
- `SMTP_PORT` - SMTP server port.
- `SMTP_DOMAIN` - SMTP server domain.
- `SMTP_USERNAME` - SMTP server username.
- `SMTP_PASSWORD` - SMTP server password.
- `SMTP_FROM` - Email address to send emails from.

This is optional feature and is not required for the app to work.

## Removed

- Optional telemetry was removed from the app. The `ENABLE_TELEMETRY` env var can be safely removed from docker compose.

## Changed

- `bundle exec rake points:migrate_to_lonlat` task now also tries to extract latitude and longitude from `raw_data` column before using `longitude` and `latitude` columns to fill `lonlat` column.
- Docker entrypoints are now using `DATABASE_NAME` environment variable to check if Postgres is existing/available.
- Sidekiq web UI is now protected by basic auth. Use `SIDEKIQ_USERNAME` and `SIDEKIQ_PASSWORD` environment variables to set the credentials.

## Added

- You can now provide SMTP settings in ENV vars to send emails.
- You can now edit imports. #1044 #623

## Fixed

- Importing data from Immich now works correctly. #1019


# 0.25.4 - 2025-04-02

⚠️ This release includes a breaking change. ⚠️

Make sure to add `dawarich_storage` volume and `SELF_HOSTED: "true"` to your `docker-compose.yml` file. Example:

```diff
...

  dawarich_app:
    image: freikin/dawarich:latest
    container_name: dawarich_app
    volumes:
      - dawarich_public:/var/app/public
      - dawarich_watched:/var/app/tmp/imports/watched
+     - dawarich_storage:/var/app/storage
...
    environment:
+     SELF_HOSTED: "true"

...

  dawarich_sidekiq:
    image: freikin/dawarich:latest
    container_name: dawarich_sidekiq
    volumes:
      - dawarich_public:/var/app/public
      - dawarich_watched:/var/app/tmp/imports/watched
+     - dawarich_storage:/var/app/storage
...
    environment:
+     SELF_HOSTED: "true"


volumes:
  dawarich_db_data:
  dawarich_shared:
  dawarich_public:
  dawarich_watched:
+ dawarich_storage:
```


In this release we're changing the way import files are being stored. Previously, they were being stored in the `raw_data` column of the `imports` table. Now, they are being attached to the import record. All new imports will be using the new storage, to migrate existing imports, you can use the `bundle exec rake imports:migrate_to_new_storage` task. Run it in the container shell.

This is an optional task, that will not affect your points or other data.
Big imports might take a while to migrate, so be patient.

Also, you can now migrate existing exports to the new storage using the `bundle exec rake exports:migrate_to_new_storage` task (in the container shell) or just delete them.

If your hardware doesn't have enough memory to migrate the imports, you can delete your imports and re-import them.

## Added

- Sentry is now can be used for error tracking.
- Subscription management is now available in non self-hosted mode.

## Changed

- Import files are now being attached to the import record instead of being stored in the `raw_data` database column.
- Import files can now be stored in S3-compatible storage.
- Export files are now being attached to the export record instead of being stored in the file system.
- Export files can now be stored in S3-compatible storage.
- Users can now import Google's Records.json file via the UI instead of using the CLI.
- Optional telemetry sending is now disabled and will be removed in the future.

## Fixed

- Moving points on the map now works correctly. #957
- `bundle exec rake points:migrate_to_lonlat` task now also reindexes the points table.
- Fixed filling `lonlat` column for old places after reverse geocoding.
- Deleting an import now correctly recalculates stats.
- Datetime across the app is now being displayed in human readable format, i.e 26 Dec 2024, 13:49. Hover over the datetime to see the ISO 8601 timestamp.


# 0.25.3 - 2025-03-22

## Fixed

- Fixed missing `bundle exec rake points:migrate_to_lonlat` task.

# 0.25.2 - 2025-03-21

## Fixed

- Migration to add unique index to points now contains code to remove duplicates from the database.
- Issue with ESRI maps not being displayed correctly. #956

## Added

- `bundle exec rake data_cleanup:remove_duplicate_points` task added to remove duplicate points from the database and export them to a CSV file.
- `bundle exec rake points:migrate_to_lonlat` task added for convenient manual migration of points to the new `lonlat` column.
- `bundle exec rake users:activate` task added to activate all users.

## Changed

- Merged visits now use the combined name of the merged visits.

# 0.25.1 - 2025-03-17

## Fixed

- Coordinates on the Points page are now being displayed correctly.

# 0.25.0 - 2025-03-09

This release is focused on improving the visits experience.

Since previous implementation of visits was not working as expected, this release introduces a new approach. It is recommended to remove all _non-confirmed_ visits before or after updating to this version.

There is a known issue when data migrations are not being run automatically on some systems. If you're experiencing issues when opening map page, trips page or when trying to see visits, try executing the following command in the [Console](https://dawarich.app/docs/FAQ/#how-to-enter-dawarich-console):

```ruby
User.includes(:tracked_points, visits: :places).find_each do |user|
  places_to_update = user.places.where(lonlat: nil)

  # For each place, set the lonlat value based on longitude and latitude
  places_to_update.find_each do |place|
    next if place.longitude.nil? || place.latitude.nil?

    # Set the lonlat to a PostGIS point with the proper SRID
    # rubocop:disable Rails/SkipsModelValidations
    place.update_column(:lonlat, "SRID=4326;POINT(#{place.longitude} #{place.latitude})")
    # rubocop:enable Rails/SkipsModelValidations
  end

  user.tracked_points.update_all('lonlat = ST_SetSRID(ST_MakePoint(longitude, latitude), 4326)')
end
```

With any errors, don't hesitate to ask for help in the [Discord server](https://discord.gg/pHsBjpt5J8).

## Added

- A new button to open the visits drawer.
- User can now confirm or decline visits directly from the visits drawer.
- Visits are now being shown on the map: orange circles for suggested visits and slightly bigger blue circles for confirmed visits.
- User can click on a visit circle to rename it and select a place for it.
- User can click on a visit card in the drawer panel to move to it on the map.
- User can select click on the "Select area" button in the top right corner of the map to select an area on the map. Once area is selected, visits for all times in that area will be shown on the map, regardless of whether they are in the selected time range or not.
- User can now select two or more visits in the visits drawer and merge them into a single visit. This operation is not reversible.
- User can now select two or more visits in the visits drawer and confirm or decline them at once. This operation is not reversible.
- Status field to the User model. Inactive users are now being restricted from accessing some of the functionality, which is mostly about writing data to the database. Reading is remaining unrestricted.
- After user is created, a sample import is being created for them to demonstrate how to use the app.


## Changed

- Links to Points, Visits & Places, Imports and Exports were moved under "My data" section in the navbar.
- Restrict access to Sidekiq in non self-hosted mode.
- Restrict access to background jobs in non self-hosted mode.
- Restrict access to users management in non self-hosted mode.
- Restrict access to API for inactive users.
- All users in self-hosted mode are active by default.
- Points are now using `lonlat` column for storing longitude and latitude.
- Semantic history points are now being imported much faster.
- GPX files are now being imported much faster.
- Trips, places and points are now using PostGIS' database attributes for storing longitude and latitude.
- Distance calculation are now using Postgis functions and expected to be more accurate.

## Fixed

- Fixed a bug where non-admin users could not import Immich and Photoprism geolocation data.
- Fixed a bug where upon point deletion it was not being removed from the map, while it was actually deleted from the database. #883
- Fixed a bug where upon import deletion stats were not being recalculated. #824

# 0.24.1 - 2025-02-13

## Custom map tiles

In the user settings, you can now set a custom tile URL for the map. This is useful if you want to use a custom map tile provider or if you want to use a map tile provider that is not listed in the dropdown.

To set a custom tile URL, go to the user settings and set the `Maps` section to your liking. Be mindful that currently, only raster tiles are supported. The URL should be a valid tile URL, like `https://{s}.tile.openstreetmap.org/{z}/{x}/{y}.png`. You, as the user, are responsible for any extra costs that may occur due to using a custom tile URL.

### Added

- Safe settings for user with default values.
- Nominatim API is now supported as a reverse geocoding provider.
- In the user settings, you can now set a custom tile URL for the map. #429 #715
- In the user map settings, you can now see a chart of map tiles usage.
- If you have Prometheus exporter enabled, you can now see a `ruby_dawarich_map_tiles` metric in Prometheus, which shows the total number of map tiles loaded. Example:

```
# HELP ruby_dawarich_map_tiles_usage
# TYPE ruby_dawarich_map_tiles_usage counter
ruby_dawarich_map_tiles_usage 99
```

### Fixed

- Speed on the Points page is now being displayed in kilometers per hour. #700
- Fog of war displacement #774

### Reverted

- #748

# 0.24.0 - 2025-02-10

## Points speed units

Dawarich expects speed to be sent in meters per second. It's already known that OwnTracks and GPSLogger (in some configurations) are sending speed in kilometers per hour.

In GPSLogger it's easily fixable: if you previously had `"vel": "%SPD_KMH"`, change it to `"vel": "%SPD"`, like it's described in the [docs](https://dawarich.app/docs/tutorials/track-your-location#gps-logger).

In OwnTracks it's a bit more complicated. You can't change the speed unit in the settings, so Dawarich will expect speed in kilometers per hour and will convert it to meters per second. Nothing is needed to be done from your side.

Now, we need to fix existing points with speed in kilometers per hour. The following guide assumes that you have been tracking your location exclusively with speed in kilometers per hour. If you have been using both speed units (say, were tracking with OwnTracks in kilometers per hour and with GPSLogger in meters per second), you need to decide what to do with points that have speed in kilometers per hour, as there is no easy way to distinguish them from points with speed in meters per second.

To convert speed in kilometers per hour to meters per second in your points, follow these steps:

1. Enter [Dawarich console](https://dawarich.app/docs/FAQ#how-to-enter-dawarich-console)
2. Run `points = Point.where(import_id: nil).where.not(velocity: [nil, "0"]).where("velocity NOT LIKE '%.%'")`. This will return all tracked (not imported) points.
3. Run
```ruby
points.update_all("velocity = CAST(ROUND(CAST((CAST(velocity AS FLOAT) * 1000 / 3600) AS NUMERIC), 1) AS TEXT)")

```

This will convert speed in kilometers per hour to meters per second and round it to 1 decimal place.

If you have been using both speed units, but you know the dates where you were tracking with speed in kilometers per hour, on the second step of the instruction above, you can add `where("timestamp BETWEEN ? AND ?", Date.parse("2025-01-01").beginning_of_day.to_i, Date.parse("2025-01-31").end_of_day.to_i)` to the query to convert speed in kilometers per hour to meters per second only for a specific period of time. Resulting query will look like this:

```ruby
start_at = DateTime.new(2025, 1, 1, 0, 0, 0).in_time_zone(Time.current.time_zone).to_i
end_at = DateTime.new(2025, 1, 31, 23, 59, 59).in_time_zone(Time.current.time_zone).to_i
points = Point.where(import_id: nil).where.not(velocity: [nil, "0"]).where("timestamp BETWEEN ? AND ?", start_at, end_at).where("velocity NOT LIKE '%.%'")
```

This will select points tracked between January 1st and January 31st 2025. Then just use step 3 to convert speed in kilometers per hour to meters per second.

### Changed

- Speed for points, that are sent to Dawarich via `POST /api/v1/owntracks/points` endpoint, will now be converted to meters per second, if `topic` param is sent. The official GPSLogger instructions are assuming user won't be sending `topic` param, so this shouldn't affect you if you're using GPSLogger.

### Fixed

- After deleting one point from the map, other points can now be deleted as well. #723 #678
- Fixed a bug where export file was not being deleted from the server after it was deleted. #808
- After an area was drawn on the map, a popup is now being shown to allow user to provide a name and save the area. #740
- Docker entrypoints now use database name to fix problem with custom database names.
- Garmin GPX files with empty tracks are now being imported correctly. #827

### Added

- `X-Dawarich-Version` header to the `GET /api/v1/health` endpoint response.

# 0.23.6 - 2025-02-06

### Added

- Enabled Postgis extension for PostgreSQL.
- Trips are now store their paths in the database independently of the points.
- Trips are now being rendered on the map using their precalculated paths instead of list of coordinates.

### Changed

- Ruby version was updated to 3.4.1.
- Requesting photos on the Map page now uses the start and end dates from the URL params. #589

# 0.23.5 - 2025-01-22

### Added

- A test for building rc Docker image.

### Fixed

- Fix authentication to `GET /api/v1/countries/visited_cities` with header `Authorization: Bearer YOUR_API_KEY` instead of `api_key` query param. #679
- Fix a bug where a gpx file with empty tracks was not being imported. #646
- Fix a bug where rc version was being checked as a stable release. #711

# 0.23.3 - 2025-01-21

### Changed

- Synology-related files are now up to date. #684

### Fixed

- Drastically improved performance for Google's Records.json import. It will now take less than 5 minutes to import 500,000 points, which previously took a few hours.

### Fixed

- Add index only if it doesn't exist.

# 0.23.1 - 2025-01-21

### Fixed

- Renamed unique index on points to `unique_points_lat_long_timestamp_user_id_index` to fix naming conflict with `unique_points_index`.

# 0.23.0 - 2025-01-20

## ⚠️ IMPORTANT ⚠️

This release includes a data migration to remove duplicated points from the database. It will not remove anything except for duplcates from the `points` table, but please make sure to create a [backup](https://dawarich.app/docs/tutorials/backup-and-restore) before updating to this version.

### Added

- `POST /api/v1/points/create` endpoint added.
- An index to guarantee uniqueness of points across `latitude`, `longitude`, `timestamp` and `user_id` values. This is introduced to make sure no duplicates will be created in the database in addition to previously existing validations.
- `GET /api/v1/users/me` endpoint added to get current user.

# 0.22.4 - 2025-01-20

### Added

- You can now drag-n-drop a point on the map to update its position. Enable the "Points" layer on the map to see the points.
- `PATCH /api/v1/points/:id` endpoint added to update a point. It only accepts `latitude` and `longitude` params. #51 #503

### Changed

- Run seeds even in prod env so Unraid users could have default user.
- Precompile assets in production env using dummy secret key base.

### Fixed

- Fixed a bug where route wasn't highlighted when it was hovered or clicked.

# 0.22.3 - 2025-01-14

### Changed

- The Map now uses a canvas to draw polylines, points and fog of war. This should improve performance in browser with a lot of points and polylines.

# 0.22.2 - 2025-01-13

✨ The Fancy Routes release ✨

### Added

- In the Map Settings (coggle in the top left corner of the map), you can now enable/disable the Fancy Routes feature. Simply said, it will color your routes based on the speed of each segment.
- Hovering over a polyline now shows the speed of the segment. Move cursor over a polyline to see the speed of different segments.
- Distance and points number in the custom control to the map.

### Changed

- The name of the "Polylines" feature is now "Routes".

⚠️ Important note on the Prometheus monitoring ⚠️

In the previous release, `bin/dev` command in the default `docker-compose.yml` file was replaced with `bin/rails server -p 3000 -b ::`, but this way Dawarich won't be able to start Prometheus Exporter. If you want to use Prometheus monitoring, you need to use `bin/dev` command instead.

Example:

```diff
  dawarich_app:
    image: freikin/dawarich:latest
...
-    command: ['bin/rails', 'server', '-p', '3000', '-b', '::']
+    command: ['bin/dev']
```

# 0.22.1 - 2025-01-09

### Removed

- Gems caching volume from the `docker-compose.yml` file.

To update existing `docker-compose.yml` to new changes, refer to the following:

```diff
  dawarich_app:
    image: freikin/dawarich:latest
...
    volumes:
-      - dawarich_gem_cache_app:/usr/local/bundle/gems
...
  dawarich_sidekiq:
    image: freikin/dawarich:latest
...
    volumes:
-      - dawarich_gem_cache_app:/usr/local/bundle/gems
...

volumes:
  dawarich_db_data:
- dawarich_gem_cache_app:
- dawarich_gem_cache_sidekiq:
  dawarich_shared:
  dawarich_public:
  dawarich_watched:
```

### Changed

- `GET /api/v1/health` endpoint now returns a `X-Dawarich-Response: Hey, Im alive and authenticated!` header if user is authenticated.

# 0.22.0 - 2025-01-09

⚠️ This release introduces a breaking change. ⚠️

Please read this release notes carefully before upgrading.

Docker-related files were moved to the `docker` directory and some of them were renamed. Before upgrading, study carefully changes in the `docker/docker-compose.yml` file and update your docker-compose file accordingly, so it uses the new files and commands. Copying `docker/docker-compose.yml` blindly may lead to errors.

No volumes were removed or renamed, so with a proper docker-compose file, you should be able to upgrade without any issues.

To update existing `docker-compose.yml` to new changes, refer to the following:

```diff
  dawarich_app:
    image: freikin/dawarich:latest
...
-    entrypoint: dev-entrypoint.sh
-    command: ['bin/dev']
+    entrypoint: web-entrypoint.sh
+    command: ['bin/rails', 'server', '-p', '3000', '-b', '::']
...
  dawarich_sidekiq:
    image: freikin/dawarich:latest
...
-    entrypoint: dev-entrypoint.sh
-    command: ['bin/dev']
+    entrypoint: sidekiq-entrypoint.sh
+    command: ['bundle', 'exec', 'sidekiq']
```

Although `docker-compose.production.yml` was added, it's not being used by default. It's just an example of how to configure Dawarich for production. The default `docker-compose.yml` file is still recommended for running the app.

### Changed

- All docker-related files were moved to the `docker` directory.
- Default memory limit for `dawarich_app` and `dawarich_sidekiq` services was increased to 4GB.
- `dawarich_app` and `dawarich_sidekiq` services now use separate entrypoint scripts.
- Gems (dependency libraries) are now being shipped as part of the Dawarich Docker image.

### Fixed

- Visit suggesting job does nothing if user has no tracked points.
- `BulkStatsCalculationJob` now being called without arguments in the data migration.

### Added

- A proper production Dockerfile, docker-compose and env files.

# 0.21.6 - 2025-01-07

### Changed

- Disabled visit suggesting job after import.
- Improved performance of the `User#years_tracked` method.

### Fixed

- Inconsistent password for the `dawarich_db` service in `docker-compose_mounted_volumes.yml`. #605
- Points are now being rendered with higher z-index than polylines. #577
- Run cache cleaning and preheating jobs only on server start. #594

# 0.21.5 - 2025-01-07

You may now use Geoapify API for reverse geocoding. To obtain an API key, sign up at https://myprojects.geoapify.com/ and create a new project. Make sure you have read and understood the [pricing policy](https://www.geoapify.com/pricing) and [Terms and Conditions](https://www.geoapify.com/terms-and-conditions/).

### Added

- Geoapify API support for reverse geocoding. Provide `GEOAPIFY_API_KEY` env var to use it.

### Removed

- Photon ENV vars from the `.env.development` and docker-compose.yml files.
- `APPLICATION_HOST` env var.
- `REVERSE_GEOCODING_ENABLED` env var.

# 0.21.4 - 2025-01-05

### Fixed

- Fixed a bug where Photon API for patreon supporters was not being used for reverse geocoding.

# 0.21.3 - 2025-01-04

### Added

- A notification about Photon API being under heavy load.

### Removed

- The notification about telemetry being enabled.

### Reverted

- ~~Imported points will now be reverse geocoded only after import is finished.~~

# 0.21.2 - 2024-12-25

### Added

- Logging for Immich responses.
- Watcher now supports all data formats that can be imported via web interface.

### Changed

- Imported points will now be reverse geocoded only after import is finished.

### Fixed

- Markers on the map are now being rendered with higher z-index than polylines. #577

# 0.21.1 - 2024-12-24

### Added

- Cache cleaning and preheating upon application start.
- `PHOTON_API_KEY` env var to set Photon API key. It's an optional env var, but it's required if you want to use Photon API as a Patreon supporter.
- 'X-Dawarich-Response' header to the `GET /api/v1/health` endpoint. It's set to 'Hey, I\'m alive!' to make it easier to check if the API is working.

### Changed

- Custom config for PostgreSQL is now optional in `docker-compose.yml`.

# 0.21.0 - 2024-12-20

⚠️ This release introduces a breaking change. ⚠️

The `dawarich_db` service now uses a custom `postgresql.conf` file.

As @tabacha pointed out in #549, the default `shm_size` for the `dawarich_db` service is too small and it may lead to database performance issues. This release introduces a `shm_size` parameter to the `dawarich_db` service to increase the size of the shared memory for PostgreSQL. This should help database with peforming vacuum and other operations. Also, it introduces a custom `postgresql.conf` file to the `dawarich_db` service.

To mount a custom `postgresql.conf` file, you need to create a `postgresql.conf` file in the `dawarich_db` service directory and add the following line to it:

```diff
  dawarich_db:
    image: postgis/postgis:14-3.5-alpine
    shm_size: 1G
    container_name: dawarich_db
    volumes:
      - dawarich_db_data:/var/lib/postgresql/data
      - dawarich_shared:/var/shared
+     - ./postgresql.conf:/etc/postgresql/postgres.conf # Provide path to custom config
  ...
    healthcheck:
      test: [ "CMD-SHELL", "pg_isready -U postgres -d dawarich_development" ]
      interval: 10s
      retries: 5
      start_period: 30s
      timeout: 10s
+   command: postgres -c config_file=/etc/postgresql/postgres.conf # Use custom config
```

To ensure your database is using custom config, you can connect to the container (`docker exec -it dawarich_db psql -U postgres`) and run `SHOW config_file;` command. It should return the following path: `/etc/postgresql/postgresql.conf`.

An example of a custom `postgresql.conf` file is provided in the `postgresql.conf.example` file.

### Added

- A button on a year stats card to update stats for the whole year. #466
- A button on a month stats card to update stats for a specific month. #466
- A confirmation alert on the Notifications page before deleting all notifications.
- A `shm_size` parameter to the `dawarich_db` service to increase the size of the shared memory for PostgreSQL. This should help database with peforming vacuum and other operations.

```diff
  ...
  dawarich_db:
    image: postgis/postgis:14-3.5-alpine
+   shm_size: 1G
  ...
```

- In addition to `api_key` parameter, `Authorization` header is now being used to authenticate API requests. #543

Example:

```
Authorization: Bearer YOUR_API_KEY
```

### Changed

- The map borders were expanded to make it easier to scroll around the map for New Zealanders.
- The `dawarich_db` service now uses a custom `postgresql.conf` file.
- The popup over polylines now shows dates in the user's format, based on their browser settings.

# 0.20.2 - 2024-12-17

### Added

- A point id is now being shown in the point popup.

### Fixed

- North Macedonia is now being shown on the scratch map. #537

### Changed

- The app process is now bound to :: instead of 0.0.0.0 to provide compatibility with IPV6.
- The app was updated to use Rails 8.0.1.

# 0.20.1 - 2024-12-16

### Fixed

- Setting `reverse_geocoded_at` for points that don't have geodata is now being performed in background job, in batches of 10,000 points to prevent memory exhaustion and long-running data migration.

# 0.20.0 - 2024-12-16

### Added

- `GET /api/v1/points/tracked_months` endpoint added to get list of tracked years and months.
- `GET /api/v1/countries/visited_cities` endpoint added to get list of visited cities.
- A link to the docs leading to a help chart for k8s. #550
- A button to delete all notifications. #548
- A support for `RAILS_LOG_LEVEL` env var to change log level. More on that here: https://guides.rubyonrails.org/debugging_rails_applications.html#log-levels. The available log levels are: `:debug`, `:info`, `:warn`, `:error`, `:fatal`, and `:unknown`, corresponding to the log level numbers from 0 up to 5, respectively. The default log level is `:debug`. #540
- A devcontainer to improve developers experience. #546

### Fixed

- A point popup is no longer closes when hovering over a polyline. #536
- When polylines layer is disabled and user deletes a point from its popup, polylines layer is no longer being enabled right away. #552
- Paths to gems within the sidekiq and app containers. #499

### Changed

- Months and years navigation is moved to a map panel on the right side of the map.
- List of visited cities is now being shown in a map panel on the right side of the map.

# 0.19.7 - 2024-12-11

### Fixed

- Fixed a bug where upon deleting a point on the map, the confirmation dialog was shown multiple times and the point was not being deleted from the map until the page was reloaded. #435

### Changed

- With the "Points" layer enabled on the map, points with negative speed are now being shown in orange color. Since Overland reports negative speed for points that might be faulty, this should help you to identify them.
- On the Points page, speed of the points with negative speed is now being shown in red color.

# 0.19.6 - 2024-12-11

⚠️ This release introduces a breaking change. ⚠️

The `dawarich_shared` volume now being mounted to `/data` instead of `/var/shared` within the container. It fixes Redis data being lost on container restart.

To change this, you need to update the `docker-compose.yml` file:

```diff
  dawarich_redis:
    image: redis:7.0-alpine
    container_name: dawarich_redis
    command: redis-server
    volumes:
+     - dawarich_shared:/data
    restart: always
    healthcheck:
```

Telemetry is now disabled by default. To enable it, you need to set `ENABLE_TELEMETRY` env var to `true`. For those who have telemetry enabled using `DISABLE_TELEMETRY` env var set to `false`, telemetry is now disabled by default.

### Fixed

- Flash messages are now being removed after 5 seconds.
- Fixed broken migration that was preventing the app from starting.
- Visits page is now loading a lot faster than before.
- Redis data should now be preserved on container restart.
- Fixed a bug where export files could have double extension, e.g. `file.gpx.gpx`.

### Changed

- Places page is now accessible from the Visits & Places tab on the navbar.
- Exporting process is now being logged.
- `ENABLE_TELEMETRY` env var is now used instead of `DISABLE_TELEMETRY` to enable/disable telemetry.

# 0.19.5 - 2024-12-10

### Fixed

- Fixed a bug where the map and visits pages were throwing an error due to incorrect approach to distance calculation.

# 0.19.4 - 2024-12-10

⚠️ This release introduces a breaking change. ⚠️

The `GET /api/v1/trips/:id/photos` endpoint now returns a different structure of the response:

```diff
{
  id: 1,
  latitude: 10,
  longitude: 10,
  localDateTime: "2024-01-01T00:00:00Z",
  originalFileName: "photo.jpg",
  city: "Berlin",
  state: "Berlin",
  country: "Germany",
  type: "image",
+ orientation: "portrait",
  source: "photoprism"
}
```

### Fixed

- Fixed a bug where the Photoprism photos were not being shown on the trip page.
- Fixed a bug where the Immich photos were not being shown on the trip page.
- Fixed a bug where the route popup was showing distance in kilometers instead of miles. #490

### Added

- A link to the Photoprism photos on the trip page if there are any.
- A `orientation` field in the Api::PhotoSerializer, hence the `GET /api/v1/photos` endpoint now includes the orientation of the photo. Valid values are `portrait` and `landscape`.
- Examples for the `type`, `orientation` and `source` fields in the `GET /api/v1/photos` endpoint in the Swagger UI.
- `DISABLE_TELEMETRY` env var to disable telemetry. More on telemetry: https://dawarich.app/docs/tutorials/telemetry
- `reverse_geocoded_at` column added to the `points` table.

### Changed

- On the Stats page, the "Reverse geocoding" section is now showing the number of points that were reverse geocoded based on `reverse_geocoded_at` column, value of which is based on the time when the point was reverse geocoded. If no geodata for the point is available, `reverse_geocoded_at` will be set anyway. Number of points that were reverse geocoded but no geodata is available for them is shown below the "Reverse geocoded" number.


# 0.19.3 - 2024-12-06

### Changed

- Refactored stats calculation to calculate only necessary stats, instead of calculating all stats
- Stats are now being calculated every 1 hour instead of 6 hours
- List of years on the Map page is now being calculated based on user's points instead of stats. It's also being cached for 1 day due to the fact that it's usually a heavy operation based on the number of points.
- Reverse-geocoding points is now being performed in batches of 1,000 points to prevent memory exhaustion.

### Added

- In-app notification about telemetry being enabled.

# 0.19.2 - 2024-12-04

## The Telemetry release

Dawarich now can collect usage metrics and send them to InfluxDB. Before this release, the only metrics that could be somehow tracked by developers (only @Freika, as of now) were the number of stars on GitHub and the overall number of docker images being pulled, across all versions of Dawarich, non-splittable by version. New in-app telemetry will allow us to track more granular metrics, allowing me to make decisions based on facts, not just guesses.

I'm aware about the privacy concerns, so I want to be very transparent about what data is being sent and how it's used.

Data being sent:

- Number of DAU (Daily Active Users)
- App version
- Instance ID (unique identifier of the Dawarich instance built by hashing the api key of the first user in the database)

The data is being sent to a InfluxDB instance hosted by me and won't be shared with anyone.

Basically this set of metrics allows me to see how many people are using Dawarich and what versions they are using. No other data is being sent, nor it gives me any knowledge about individual users or their data or activity.

The telemetry is enabled by default, but it **can be disabled** by setting `DISABLE_TELEMETRY` env var to `true`. The dataset might change in the future, but any changes will be documented here in the changelog and in every release as well as on the [telemetry page](https://dawarich.app/docs/tutorials/telemetry) of the website docs.

### Added

- Telemetry feature. It's now collecting usage metrics and sending them to InfluxDB.

# 0.19.1 - 2024-12-04

### Fixed

- Sidekiq is now being correctly exported to Prometheus with `PROMETHEUS_EXPORTER_ENABLED=true` env var in `dawarich_sidekiq` service.

# 0.19.0 - 2024-12-04

## The Photoprism integration release

⚠️ This release introduces a breaking change. ⚠️
The `GET /api/v1/photos` endpoint now returns following structure of the response:

```json
[
  {
    "id": "1",
    "latitude": 11.22,
    "longitude": 12.33,
    "localDateTime": "2024-01-01T00:00:00Z",
    "originalFileName": "photo.jpg",
    "city": "Berlin",
    "state": "Berlin",
    "country": "Germany",
    "type": "image", // "image" or "video"
    "source": "photoprism" // "photoprism" or "immich"
  }
]
```

### Added

- Photos from Photoprism are now can be shown on the map. To enable this feature, you need to provide your Photoprism instance URL and API key in the Settings page. Then you need to enable "Photos" layer on the map (top right corner).
- Geodata is now can be imported from Photoprism to Dawarich. The "Import Photoprism data" button on the Imports page will start the import process.

### Fixed

- z-index on maps so they won't overlay notifications dropdown
- Redis connectivity where it's not required

# 0.18.2 - 2024-11-29

### Added

- Demo account. You can now login with `demo@dawarich.app` / `password` to see how Dawarich works. This replaces previous default credentials.

### Changed

- The login page now shows demo account credentials if `DEMO_ENV` env var is set to `true`.

# 0.18.1 - 2024-11-29

### Fixed

- Fixed a bug where the trips interface was breaking when Immich integration is not configured.

### Added

- Flash messages are now being shown on the map when Immich integration is not configured.

# 0.18.0 - 2024-11-28

## The Trips release

You can now create, edit and delete trips. To create a trip, click on the "New Trip" button on the Trips page. Provide a name, date and time for start and end of the trip. You can add your own notes to the trip as well.

If you have points tracked during provided timeframe, they will be automatically added to the trip and will be shown on the trip map.

Also, if you have Immich integrated, you will see photos from the trip on the trip page, along with a link to look at them on Immich.

### Added

- The Trips feature. Read above for more details.

### Changed

- Maps are now not so rough on the edges.

# 0.17.2 - 2024-11-27

### Fixed

- Retrieving photos from Immich now using `takenAfter` and `takenBefore` instead of `createdAfter` and `createdBefore`. With `createdAfter` and `createdBefore` Immich was returning no items some years.

# 0.17.1 - 2024-11-27

### Fixed

- Retrieving photos from Immich now correctly handles cases when Immich returns no items. It also logs the response from Immich for debugging purposes.

# 0.17.0 - 2024-11-26

## The Immich Photos release

With this release, Dawarich can now show photos from your Immich instance on the map.

To enable this feature, you need to provide your Immich instance URL and API key in the Settings page. Then you need to enable "Photos" layer on the map (top right corner).

An important note to add here is that photos are heavy and hence generate a lot of traffic. The response from Immich for specific dates is being cached in Redis for 1 day, and that may lead to Redis taking a lot more space than previously. But since the cache is being expired after 24 hours, you'll get your space back pretty soon.

The other thing worth mentioning is how Dawarich gets data from Immich. It goes like this:

1. When you click on the "Photos" layer, Dawarich will make a request to `GET /api/v1/photos` endpoint to get photos for the selected timeframe.
2. This endpoint will make a request to `POST /search/metadata` endpoint of your Immich instance to get photos for the selected timeframe.
3. The response from Immich is being cached in Redis for 1 day.
4. Dawarich's frontend will make a request to `GET /api/v1/photos/:id/thumbnail.jpg` endpoint to get photo thumbnail from Immich. The number of requests to this endpoint will depend on how many photos you have in the selected timeframe.
5. For each photo, Dawarich's frontend will make a request to `GET /api/v1/photos/:id/thumbnail.jpg` endpoint to get photo thumbnail from Immich. This thumbnail request is also cached in Redis for 1 day.


### Added

- If you have provided your Immich instance URL and API key, the map will now show photos from your Immich instance when Photos layer is enabled.
- `GET /api/v1/photos` endpoint added to get photos from Immich.
- `GET /api/v1/photos/:id/thumbnail.jpg` endpoint added to get photo thumbnail from Immich.

# 0.16.9 - 2024-11-24

### Changed

- Rate limit for the Photon API is now 1 request per second. If you host your own Photon API instance, reverse geocoding requests will not be limited.
- Requests to the Photon API are now have User-Agent header set to "Dawarich #{APP_VERSION} (https://dawarich.app)"

# 0.16.8 - 2024-11-20

### Changed

- Default number of Puma workers is now 2 instead of 1. This should improve the performance of the application. If you have a lot of users, you might want to increase the number of workers. You can do this by setting the `WEB_CONCURRENCY` env var in your `docker-compose.yml` file. Example:

```diff
  dawarich_app:
    image: freikin/dawarich:latest
    container_name: dawarich_app
    environment:
      ...
      WEB_CONCURRENCY: "2"
```

# 0.16.7 - 2024-11-20

### Changed

- Prometheus exporter is now bound to 0.0.0.0 instead of localhost
- `PROMETHEUS_EXPORTER_HOST` and `PROMETHEUS_EXPORTER_PORT` env vars were added to the `docker-compose.yml` file to allow you to set the host and port for the Prometheus exporter. They should be added to both `dawarich_app` and `dawarich_sidekiq` services Example:

```diff
  dawarich_app:
    image: freikin/dawarich:latest
    container_name: dawarich_app
    environment:
      ...
      PROMETHEUS_EXPORTER_ENABLED: "true"
+     PROMETHEUS_EXPORTER_HOST: 0.0.0.0
+     PROMETHEUS_EXPORTER_PORT: "9394"

  dawarich_sidekiq:
    image: freikin/dawarich:latest
    container_name: dawarich_sidekiq
    environment:
      ...
      PROMETHEUS_EXPORTER_ENABLED: "true"
+     PROMETHEUS_EXPORTER_HOST: dawarich_app
+     PROMETHEUS_EXPORTER_PORT: "9394"
```

# 0.16.6 - 2024-11-20

### Added

- Dawarich now can export metrics to Prometheus. You can find the metrics at `your.host:9394/metrics` endpoint. The metrics are being exported in the Prometheus format and can be scraped by Prometheus server. To enable exporting, set the `PROMETHEUS_EXPORTER_ENABLED` env var in your docker-compose.yml to `true`. Example:

```yaml
  dawarich_app:
    image: freikin/dawarich:latest
    container_name: dawarich_app
    environment:
      ...
      PROMETHEUS_EXPORTER_ENABLED: "true"
```

# 0.16.5 - 2024-11-18

### Changed

- Dawarich now uses `POST /api/search/metadata` endpoint to get geodata from Immich.

# 0.16.4 - 2024-11-12

### Added

- Admins can now see all users in the system on the Users page. The path is `/settings/users`.

### Changed

- Admins can now provide custom password for new users and update passwords for existing users on the Users page.
- The `bin/dev` file will no longer run `bin/rails tailwindcss:watch` command. It's useful only for development and doesn't really make sense to run it in production.

### Fixed

- Exported files will now always have an extension when downloaded. Previously, the extension was missing in case of GPX export.
- Deleting and sorting points on the Points page will now preserve filtering and sorting params when points are deleted or sorted. Previously, the page was being reloaded and filtering and sorting params were lost.

# 0.16.3 - 2024-11-10

### Fixed

- Make ActionCable respect REDIS_URL env var. Previously, ActionCable was trying to connect to Redis on localhost.

# 0.16.2 - 2024-11-08

### Fixed

- Exported GPX file now being correctly recognized as valid by Garmin Connect, Adobe Lightroom and (probably) other services. Previously, the exported GPX file was not being recognized as valid by these services.

# 0.16.1 - 2024-11-08

### Fixed

- Speed is now being recorded into points when a GPX file is being imported. Previously, the speed was not being recorded.
- GeoJSON file from GPSLogger now can be imported to Dawarich. Previously, the import was failing due to incorrect parsing of the file.

### Changed

- The Vists suggestion job is disabled. It will be re-enabled in the future with a new approach to the visit suggestion process.

# 0.16.0 - 2024-11-07

## The Websockets release

### Added

- New notifications are now being indicated with a blue-ish dot in the top right corner of the screen. Hovering over the bell icon will show you last 10 notifications.
- New points on the map will now be shown in real-time. No need to reload the map to see new points.
- User can now enable or disable Live Mode in the map controls. When Live Mode is enabled, the map will automatically scroll to the new points as they are being added to the map.

### Changed

- Scale on the map now shows the distance both in kilometers and miles.

# 0.15.13 - 2024-11-01

### Added

- `GET /api/v1/countries/borders` endpoint to get countries for scratch map feature

# 0.15.12 - 2024-11-01

### Added

- Scratch map. You can enable it in the map controls. The scratch map highlight countries you've visited. The scratch map is working properly only if you have your points reverse geocoded.

# 0.15.11 - 2024-10-29

### Added

- Importing Immich data on the Imports page now will trigger an attempt to write raw json file with the data from Immich to `tmp/imports/immich_raw_data_CURRENT_TIME_USER_EMAIL.json` file. This is useful to debug the problem with the import if it fails. #270

### Fixed

- New app version is now being checked every 6 hours instead of 1 day and the check is being performed in the background. #238

### Changed

- ⚠️ The instruction to import `Records.json` from Google Takeout now mentions `tmp/imports` directory instead of `public/imports`. ⚠️ #326
- Hostname definition for Sidekiq healtcheck to solve #344. See the diff:

```diff
  dawarich_sidekiq:
    image: freikin/dawarich:latest
    container_name: dawarich_sidekiq
    healthcheck:
-     test: [ "CMD-SHELL", "bundle exec sidekiqmon processes | grep $(hostname)" ]
+     test: [ "CMD-SHELL", "bundle exec sidekiqmon processes | grep ${HOSTNAME}" ]
```

- Renamed directories used by app and sidekiq containers for gems cache to fix #339:

```diff
  dawarich_app:
    image: freikin/dawarich:latest
    container_name: dawarich_sidekiq
    volumes:
-     - gem_cache:/usr/local/bundle/gems
+     - gem_cache:/usr/local/bundle/gems_app

...

  dawarich_sidekiq:
    image: freikin/dawarich:latest
    container_name: dawarich_sidekiq
    volumes:
-     - gem_cache:/usr/local/bundle/gems
+     - gem_cache:/usr/local/bundle/gems_sidekiq
```

# 0.15.10 - 2024-10-25

### Fixed

- Data migration that prevented the application from starting.

# 0.15.9 - 2024-10-24

### Fixed

- Stats distance calculation now correctly calculates the daily distances.

### Changed

- Refactored the stats calculation process to make it more efficient.

# 0.15.8 - 2024-10-22

### Added

- User can now select between "Raw" and "Simplified" mode in the map controls. "Simplified" mode will show less points, improving the map performance. "Raw" mode will show all points.

# 0.15.7 - 2024-10-19

### Fixed

- A bug where "RuntimeError: failed to get urandom" was being raised upon importing attempt on Synology.

# 0.15.6 - 2024-10-19

### Fixed

- Import of Owntracks' .rec files now correctly imports points. Previously, the import was failing due to incorrect parsing of the file.

# 0.15.5 - 2024-10-16

### Fixed

- Fixed a bug where Google Takeout import was failing due to unsupported date format with milliseconds in the file.
- Fixed a bug that prevented using the Photon API host with http protocol. Now you can use both http and https protocols for the Photon API host. You now need to explicitly provide `PHOTON_API_USE_HTTPS` to be `true` or `false` depending on what protocol you want to use. [Example](https://github.com/Freika/dawarich/blob/master/docker-compose.yml#L116-L117) is in the `docker-compose.yml` file.

### Changed

- The Map page now by default uses timeframe based on last point tracked instead of the today's points. If there are no points, the map will use the today's timeframe.
- The map on the Map page can no longer be infinitely scrolled horizontally. #299

# 0.15.4 - 2024-10-15

### Changed

- Use static version of `geocoder` library that supports http and https for Photon API host. This is a temporary solution until the change is available in a stable release.

### Added

- Owntracks' .rec files now can be imported to Dawarich. The import process is the same as for other kinds of files, just select the .rec file and choose "owntracks" as a source.

### Removed

- Owntracks' .json files are no longer supported for import as Owntracks itself does not export to this format anymore.

# 0.15.3 - 2024-10-05

To expose the watcher functionality to the user, a new directory `/tmp/imports/watched/` was created. Add new volume to the `docker-compose.yml` file to expose this directory to the host machine.

```diff
  ...

  dawarich_app:
    image: freikin/dawarich:latest
    container_name: dawarich_app
    volumes:
      - gem_cache:/usr/local/bundle/gems
      - public:/var/app/public
+     - watched:/var/app/tmp/watched

  ...

  dawarich_sidekiq:
      image: freikin/dawarich:latest
      container_name: dawarich_sidekiq
      volumes:
        - gem_cache:/usr/local/bundle/gems
        - public:/var/app/public
+       - watched:/var/app/tmp/watched

    ...

volumes:
  db_data:
  gem_cache:
  shared_data:
  public:
+ watched:
```

### Changed

- Watcher now looks into `/tmp/imports/watched/USER@EMAIL.TLD` directory instead of `/tmp/imports/watched/` to allow using arbitrary file names for imports

# 0.15.1 - 2024-10-04

### Added

- `linux/arm/v7` is added to the list of supported architectures to support Raspberry Pi 4 and other ARMv7 devices

# 0.15.0 - 2024-10-03

## The Watcher release

The /public/imporst/watched/ directory is watched by Dawarich. Any files you put in this directory will be imported into the database. The name of the file must start with an email of the user you want to import the file for. The email must be followed by an underscore symbol (_) and the name of the file.

For example, if you want to import a file for the user with the email address "email@dawarich.app", you would name the file "email@dawarich.app_2024-05-01_2024-05-31.gpx". The file will be imported into the database and the user will receive a notification in the app.

Both GeoJSON and GPX files are supported.


### Added

- You can now put your GPX and GeoJSON files to `tmp/imports/watched` directory and Dawarich will automatically import them. This is useful if you have a service that can put files to the directory automatically. The directory is being watched every 60 minutes for new files.

### Changed

- Monkey patch for Geocoder to support http along with https for Photon API host was removed becausee it was breaking the reverse geocoding process. Now you can use only https for the Photon API host. This might be changed in the future
- Disable retries for some background jobs

### Fixed

- Stats update is now being correctly triggered every 6 hours

# [0.14.7] - 2024-10-01

### Fixed

- Now you can use http protocol for the Photon API host if you don't have SSL certificate for it
- For stats, total distance per month might have been not equal to the sum of distances per day. Now it's fixed and values are equal
- Mobile view of the map looks better now


### Changed

- `GET /api/v1/points` can now accept optional `?order=asc` query parameter to return points in ascending order by timestamp. `?order=desc` is still available to return points in descending order by timestamp
- `GET /api/v1/points` now returns `id` attribute for each point

# [0.14.6] - 2024-29-30

### Fixed

- Points imported from Google Location History (mobile devise) now have correct timestamps

### Changed

- `GET /api/v1/points?slim=true` now returns `id` attribute for each point

# [0.14.5] - 2024-09-28

### Fixed

- GPX export now finishes correctly and does not throw an error in the end
- Deleting points from the Points page now preserves `start_at` and `end_at` values for the routes. #261
- Visits map now being rendered correctly in the Visits page. #262
- Fixed issue with timezones for negative UTC offsets. #194, #122
- Point page is no longer reloads losing provided timestamps when searching for points on Points page. #283

### Changed

- Map layers from Stadia were disabled for now due to necessary API key

# [0.14.4] - 2024-09-24

### Fixed

- GPX export now has time and elevation elements for each point

### Changed

- `GET /api/v1/points` will no longer return `raw_data` attribute for each point as it's a bit too much

### Added

- "Slim" version of `GET /api/v1/points`: pass optional param `?slim=true` to it and it will return only latitude, longitude and timestamp


# [0.14.3] — 2024-09-21

### Fixed

- Optimize order of the dockerfiles to leverage layer caching by @JoeyEamigh
- Add support for alternate postgres ports and db names in docker by @JoeyEamigh
- Creating exports directory if it doesn't exist by @tetebueno


## [0.14.1] — 2024-09-16

### Fixed

- Fixed a bug where the map was not loading due to invalid tile layer name


## [0.14.0] — 2024-09-15

### Added

- 17 new tile layers to choose from. Now you can select the tile layer that suits you the best. You can find the list of available tile layers in the map controls in the top right corner of the map under the layers icon.


## [0.13.7] — 2024-09-15

### Added

- `GET /api/v1/points` response now will include `X-Total-Pages` and `X-Current-Page` headers to make it easier to work with the endpoint
- The Pages point now shows total number of points found for provided date range

## Fixed

- Link to Visits page in notification informing about new visit suggestion


## [0.13.6] — 2024-09-13

### Fixed

- Flatten geodata retrieved from Immich before processing it to prevent errors


## [0.13.5] — 2024-09-08

### Added

- Links to view import points on the map and on the Points page on the Imports page.

### Fixed

- The Imports page now loading faster.

### Changed

- Default value for `RAILS_MAX_THREADS` was changed to 10.
- Visit suggestions background job was moved to its own low priority queue to prevent it from blocking other jobs.


## [0.13.4] — 2024-09-06

### Fixed

- Fixed a bug preventing the application from starting, when there is no users in the database but a data migration tries to update one.


## [0.13.3] — 2024-09-06

### Added

- Support for miles. To switch to miles, provide `DISTANCE_UNIT` environment variable with value `mi` in the `docker-compose.yml` file. Default value is `km`.

It's recommended to update your stats manually after changing the `DISTANCE_UNIT` environment variable. You can do this by clicking the "Update stats" button on the Stats page.

⚠️IMPORTANT⚠️: All settings are still should be provided in meters. All calculations though will be converted to feets and miles if `DISTANCE_UNIT` is set to `mi`.

```diff
  dawarich_app:
    image: freikin/dawarich:latest
    container_name: dawarich_app
    environment:
      APPLICATION_HOST: "localhost"
      APPLICATION_PROTOCOL: "http"
      APPLICATION_PORT: "3000"
      TIME_ZONE: "UTC"
+     DISTANCE_UNIT: "mi"
  dawarich_sidekiq:
    image: freikin/dawarich:latest
    container_name: dawarich_sidekiq
    environment:
      APPLICATION_HOST: "localhost"
      APPLICATION_PROTOCOL: "http"
      APPLICATION_PORT: "3000"
      TIME_ZONE: "UTC"
+     DISTANCE_UNIT: "mi"
```

### Changed

- Default time range on the map is now 1 day instead of 1 month. It will help you with performance issues if you have a lot of points in the database.


## [0.13.2] — 2024-09-06

### Fixed

- GeoJSON import now correctly imports files with FeatureCollection as a root object

### Changed

- The Points page now have number of points found for provided date range

## [0.13.1] — 2024-09-05

### Added

- `GET /api/v1/health` endpoint to check the health of the application with swagger docs

### Changed

- Ruby version updated to 3.3.4
- Visits suggestion process now will try to merge consecutive visits to the same place into one visit.


## [0.13.0] — 2024-09-03

The GPX and GeoJSON export release

⚠️ BREAKING CHANGES: ⚠️

Default exporting format is now GeoJSON instead of Owntracks-like JSON. This will allow you to use the exported data in other applications that support GeoJSON format. It's also important to highlight, that GeoJSON format does not describe a way to store any time-related data. Dawarich relies on the `timestamp` field in the GeoJSON format to determine the time of the point. The value of the `timestamp` field should be a Unix timestamp in seconds. If you import GeoJSON data that does not have a `timestamp` field, the point will not be imported.

Example of a valid point in GeoJSON format:

```json
{
  "type": "Feature",
  "geometry": {
    "type": "Point",
    "coordinates": [13.350110811262352, 52.51450815]
  },
  "properties": {
    "timestamp": 1725310036
  }
}
```

### Added

- GeoJSON format is now available for exporting data.
- GPX format is now available for exporting data.
- Importing GeoJSON is now available.

### Changed

- Default exporting format is now GeoJSON instead of Owntracks-like JSON. This will allow you to use the exported data in other applications that support GeoJSON format.

### Fixed

- Fixed a bug where the confirmation alert was shown more than once when deleting a point.


## [0.12.3] — 2024-09-02

### Added

- Resource limits to docke-compose.yml file to prevent server overload. Feel free to adjust the limits to your needs.

```yml
deploy:
  resources:
    limits:
      cpus: '0.50'    # Limit CPU usage to 50% of one core
      memory: '2G'    # Limit memory usage to 2GB
```

### Fixed

- Importing geodata from Immich will now not throw an error in the end of the process

### Changed

- A notification about an existing import with the same name will now show the import name
- Export file now also will contain `raw_dat` field for each point. This field contains the original data that was imported to the application.


## [0.12.2] — 2024-08-28

### Added

- `PATCH /api/v1/settings` endpoint to update user settings with swagger docs
- `GET /api/v1/settings` endpoint to get user settings with swagger docs
- Missing `page` and `per_page` query parameters to the `GET /api/v1/points` endpoint swagger docs

### Changed

- Map settings moved to the map itself and are available in the top right corner of the map under the gear icon.


## [0.12.1] — 2024-08-25

### Fixed

- Fixed a bug that prevented data migration from working correctly

## [0.12.0] — 2024-08-25

### The visit suggestion release

1. With this release deployment, data migration will work, starting visits suggestion process for all users.
2. After initial visit suggestion process, new suggestions will be calculated every 24 hours, based on points for last 24 hours.
3. If you have enabled reverse geocoding and (optionally) provided Photon Api Host, Dawarich will try to reverse geocode your visit and suggest specific places you might have visited, such as cafes, restaurants, parks, etc. If reverse geocoding is not enabled, or Photon Api Host is not provided, Dawarich will not try to suggest places but you'll be able to rename the visit yourself.
4. You can confirm or decline the visit suggestion. If you confirm the visit, it will be added to your timeline. If you decline the visit, it will be removed from your timeline. You'll be able to see all your confirmed, declined and suggested visits on the Visits page.


### Added

- A "Map" button to each visit on the Visits page to allow user to see the visit on the map
- Visits suggestion functionality. Read more on that in the release description
- Click on the visit name allows user to rename the visit
- Tabs to the Visits page to allow user to switch between confirmed, declined and suggested visits
- Places page to see and delete places suggested by Dawarich's visit suggestion process
- Importing a file will now trigger the visit suggestion process for the user

## [0.11.2] — 2024-08-22

### Changed

### Fixed

- Dawarich export was failing when attempted to be imported back to Dawarich.
- Imports page with a lot of imports should now load faster.


## [0.11.1] — 2024-08-21

### Changed

- `/api/v1/points` endpoint now returns 100 points by default. You can specify the number of points to return by passing the `per_page` query parameter. Example: `/api/v1/points?per_page=50` will return 50 points. Also, `page` query parameter is now available to paginate the results. Example: `/api/v1/points?per_page=50&page=2` will return the second page of 50 points.

## [0.11.0] — 2024-08-21

### Added

- A user can now trigger the import of their geodata from Immich to Dawarich by clicking the "Import Immich data" button in the Imports page.
- A user can now provide a url and an api key for their Immich instance and then trigger the import of their geodata from Immich to Dawarich. This can be done in the Settings page.

### Changed

- Table columns on the Exports page were reordered to make it more user-friendly.
- Exports are now being named with this pattern: "export_from_dd.mm.yyyy_to_dd.mm.yyyy.json" where "dd.mm.yyyy" is the date range of the export.
- Notification about any error now will include the stacktrace.

## [0.10.0] — 2024-08-20

### Added

- The `api/v1/stats` endpoint to get stats for the user with swagger docs

### Fixed

- Redis and DB containers are now being automatically restarted if they fail. Update your `docker-compose.yml` if necessary

```diff
  services:
  dawarich_redis:
    image: redis:7.0-alpine
    command: redis-server
    networks:
      - dawarich
    volumes:
      - shared_data:/var/shared/redis
+   restart: always
  dawarich_db:
    image: postgis/postgis:14-3.5-alpine
    container_name: dawarich_db
    volumes:
      - db_data:/var/lib/postgresql/data
      - shared_data:/var/shared
    networks:
      - dawarich
    environment:
      POSTGRES_USER: postgres
      POSTGRES_PASSWORD: password
+   restart: always
```


See the [PR](https://github.com/Freika/dawarich/pull/185) or Swagger docs (`/api-docs`) for more information.

## [0.9.12] — 2024-08-15

### Fixed

- Owntracks points are now being saved to the database with the full attributes
- Existing owntracks points also filled with missing data
- Definition of "reverse geocoded points" is now correctly based on the number of points that have full reverse geocoding data instead of the number of points that have only country and city
- Fixed a bug in gpx importing scipt ([thanks, bluemax!](https://github.com/Freika/dawarich/pull/126))

## [0.9.11] — 2024-08-14

### Fixed

- A bug where an attempt to import a Google's Records.json file was failing due to wrong object being passed to a background worker

## [0.9.10] — 2024-08-14

### Added

- PHOTON_API_HOST env variable to set the host of the Photon API. It will allow you to use your own Photon API instance instead of the default one.

## [0.9.9] — 2024-07-30

### Added

- Pagination to exports page
- Pagination to imports page
- GET `/api/v1/points` endpoint to get all points for the user with swagger docs
- DELETE `/api/v1/points/:id` endpoint to delete a single point for the user with swagger docs
- DELETE `/api/v1/areas/:id` swagger docs
- User can now change route opacity in settings
- Points on the Points page can now be ordered by oldest or newest points
- Visits on the Visits page can now be ordered by oldest or newest visits

### Changed

- Point deletion is now being done using an api key instead of CSRF token

### Fixed

- OpenStreetMap layer is now being selected by default in map controls

---

## [0.9.8] — 2024-07-27

### Fixed

- Call to the background job to calculate visits

---

## [0.9.7] — 2024-07-27

### Fixed

- Name of background job to calculate visits

---

## [0.9.6] — 2024-07-27

### Fixed

- Map areas functionality

---

## [0.9.5] — 2024-07-27

### Added

- A possibility to create areas. To create an area, click on the Areas checkbox in map controls (top right corner of the map), then in the top left corner of the map, click on a small circle icon. This will enable draw tool, allowing you to draw an area. When you finish drawing, release the mouse button, and the area will be created. Click on the area, set the name and click "Save" to save the area. You can also delete the area by clicking on the trash icon in the area popup.
- A background job to calculate your visits. This job will calculate your visits based on the areas you've created.
- Visits page. This page will show you all your visits, calculated based on the areas you've created. You can see the date and time of the visit, the area you've visited, and the duration of the visit.
- A possibility to confirm or decline a visit. When you create an area, the visit is not calculated immediately. You need to confirm or decline the visit. You can do this on the Visits page. Click on the visit, then click on the "Confirm" or "Decline" button. If you confirm the visit, it will be added to your timeline. If you decline the visit, it will be removed from your timeline.
- Settings for visit calculation. You can set the minimum time spent in the area to consider it as a visit. This setting can be found in the Settings page.
- POST `/api/v1/areas` and GET `/api/v1/areas` endpoints. You can now create and list your areas via the API.

⚠️ Visits functionality is still in beta. If you find any issues, please let me know. ⚠️

### Fixed

- A route popup now correctly shows distance made in the route, not the distance between first and last points in the route.

---

## [0.9.4] — 2024-07-21

### Added

- A popup being shown when user clicks on a point now contains a link to delete the point. This is useful if you want to delete a point that was imported by mistake or you just want to clean up your data.

### Fixed

- Added `public/imports` and `public/exports` folders to git to prevent errors when exporting data

### Changed

- Some code from `maps_controller.js` was extracted into separate files

---


## [0.9.3] — 2024-07-19

### Added

- Admin flag to the database. Now not only the first user in the system can create new users, but also users with the admin flag set to true. This will make easier introduction of more admin functions in the future.

### Fixed

- Route hover distance is now being rendered in kilometers, not in meters, if route distance is more than 1 km.

---

## [0.9.2] — 2024-07-19

### Fixed

- Hover over a route does not move map anymore and shows the route tooltip where user hovers over the route, not at the end of the route. Click on route now will move the map to include the whole route.

---

## [0.9.1] — 2024-07-12

### Fixed

- Fixed a bug where total reverse geocoded points were calculated based on number of *imported* points that are reverse geocoded, not on the number of *total* reverse geocoded points.

---

## [0.9.0] — 2024-07-12

### Added

- Background jobs page. You can find it in Settings -> Background Jobs.
- Queue clearing buttons. You can clear all jobs in the queue.
- Reverse geocoding restart button. You can restart the reverse geocoding process for all of your points.
- Reverse geocoding continue button. Click on this button will start reverse geocoding process only for points that were not processed yet.
- A lot more data is now being saved in terms of reverse geocoding process. It will be used in the future to create more insights about your data.

### Changed

- Point reference to a user is no longer optional. It should not cause any problems, but if you see any issues, please let me know.
- ⚠️ Calculation of total reverse geocoded points was changed. ⚠️ Previously, the reverse geocoding process was recording only country and city for each point. Now, it records all the data that was received from the reverse geocoding service. This means that the total number of reverse geocoded points will be different from the previous one. It is recommended to restart the reverse geocoding process to get this data for all your existing points. Below you can find an example of what kind of data is being saved to your Dawarich database:

```json
{
  "place_id": 127850637,
  "licence": "Data © OpenStreetMap contributors, ODbL 1.0. http://osm.org/copyright",
  "osm_type": "way",
  "osm_id": 718035022,
  "lat": "52.51450815",
  "lon": "13.350110811262352",
  "class": "historic",
  "type": "monument",
  "place_rank": 30,
  "importance": 0.4155071896625501,
  "addresstype": "historic",
  "name": "Victory Column",
  "display_name": "Victory Column, Großer Stern, Botschaftsviertel, Tiergarten, Mitte, Berlin, 10785, Germany",
  "address": {
    "historic": "Victory Column",
    "road": "Großer Stern",
    "neighbourhood": "Botschaftsviertel",
    "suburb": "Tiergarten",
    "borough": "Mitte",
    "city": "Berlin",
    "ISO3166-2-lvl4": "DE-BE",
    "postcode": "10785",
    "country": "Germany",
    "country_code": "de"
  },
  "boundingbox": [
    "52.5142449",
    "52.5147775",
    "13.3496725",
    "13.3505485"
  ]
}
```

---

## [0.8.7] — 2024-07-09

### Changed

- Added a logging config to the `docker-compose.yml` file to prevent logs from overflowing the disk. Now logs are being rotated and stored in the `log` folder in the root of the application. You can find usage example in the the repository's `docker-compose.yml` [file](https://github.com/Freika/dawarich/blob/master/docker-compose.yml#L50). Make sure to add this config to both `dawarich_app` and `dawarich_sidekiq` services.

```yaml
  logging:
      driver: "json-file"
      options:
        max-size: "100m"
        max-file: "5"
```

### Fixed

- Visiting notifications page now marks this notifications as read

---

## [0.8.6] — 2024-07-08

### Added

- Guide on how to setup a reverse proxy for Dawarich in the `docs/how_to_setup_reverse_proxy.md` file. This guide explains how to set up a reverse proxy for Dawarich using Nginx and Apache2.

### Removed

- `MAP_CENTER` env var from the `docker-compose.yml` file. This variable was used to set the default center of the map, but it is not needed anymore, as the map center is now hardcoded in the application. ⚠️ Feel free to remove this variable from your `docker-compose.yml` file. ⚠️

### Fixed

- Fixed a bug where Overland batch payload was not being processed due to missing coordinates in the payload. Now, if the coordinates are missing, the single point is skipped and the rest are being processed.

---

## [0.8.5] — 2024-07-08

### Fixed

- Set `'localhost'` string as a default value for `APPLICATION_HOSTS` environment variable in the `docker-compose.yml` file instead of an array. This is necessary to prevent errors when starting the application.

---

## [0.8.4] — 2024-07-08

### Added

- Support for multiple hosts. Now you can specify the host of the application by setting the `APPLICATION_HOSTS` (note plural form) environment variable in the `docker-compose.yml` file. Example:

```yaml
  dawarich_app:
    image: freikin/dawarich:latest
    container_name: dawarich_app
    environment:
      APPLICATION_HOSTS: "yourhost.com,www.yourhost.com,127.0.0.1"
```

Note, there should be no protocol prefixes in the `APPLICATION_HOSTS` variable, only the hostnames.

⚠️ It would also be better to migrate your current `APPLICATION_HOST` to `APPLICATION_HOSTS` to avoid any issues in the future, as `APPLICATION_HOST` will be deprecated in the nearest future. ⚠️

- Support for HTTPS. Now you can specify the protocol of the application by setting the `APPLICATION_PROTOCOL` environment variable in the `docker-compose.yml` file. Default value is `http` Example:

```yaml
  dawarich_app:
    image: freikin/dawarich:latest
    container_name: dawarich_app
    environment:
      APPLICATION_PROTOCOL: "https"
```

### Fixed

- Support for a `location-history.json` file from Google Takeout. It turned out, this file could contain not only an object with location data history, but also an array of objects with location data history. Now Dawarich can handle both cases and import the data correctly.


---

## [0.8.3] — 2024-07-03

### Added

- Notifications system. Now you will receive a notification when an import or export is finished, when stats update is completed and if any error occurs during any of these processes. Notifications are displayed in the top right corner of the screen and are stored in the database. You can see all your notifications on the Notifications page.
- Swagger API docs for `/api/v1/owntracks/points`. You can find the API docs at `/api-docs`.

---

## [0.8.2] — 2024-06-30

### Added

- Google Takeout geodata, taken from a [mobile devise](https://support.google.com/maps/thread/264641290/export-full-location-timeline-data-in-json-or-similar-format-in-the-new-version-of-timeline?hl=en), is now fully supported and can be imported to the Dawarich. The import process is the same as for other kinds of files, just select the JSON file and choose "Google Phone Takeout" as a source.

### Fixed

- Fixed a bug where an imported point was not being saved to the database if a point with the same timestamp and already existed in the database even if it was other user's point.

---

## [0.8.1] — 2024-06-30

### Added

- First user in the system can now create new users from the Settings page. This is useful for creating new users without the need to enable registrations. Default password for new users is `password`.

### Changed

- Registrations are now disabled by default. On the initial setup, a default user with email `user@domain.com` and password `password` is created. You can change the password in the Settings page.
- On the Imports page, now you can see the real number of points imported. Previously, this number might have not reflect the real number of points imported.

---

## [0.8.0] — 2024-06-25

### Added

- New Settings page to change Dawarich settings.
- New "Fog of War" toggle on the map controls.
- New "Fog of War meters" field in Settings. This field allows you to set the radius in meters around the point to be shown on the map. The map outside of this radius will be covered with a fog of war.

### Changed

- Order of points on Points page is now descending by timestamp instead of ascending.

---

## [0.7.1] — 2024-06-20

In new Settings page you can now change the following settings:

- Maximum distance between two points to consider them as one route
- Maximum time between two points to consider them as one route

### Added

- New Settings page to change Dawarich settings.

### Changed

- Settings link in user menu now redirects to the new Settings page.
- Old settings page is now available undeer Account link in user menu.

---

## [0.7.0] — 2024-06-19

## The GPX MVP Release

This release introduces support for GPX files to be imported. Now you can import GPX files from your devices to Dawarich. The import process is the same as for other kinds of files, just select the GPX file instead and choose "gpx" as a source. Both single-segmented and multi-segmented GPX files are supported.

⚠️ BREAKING CHANGES: ⚠️

- `/api/v1/points` endpoint is removed. Please use `/api/v1/owntracks/points` endpoint to upload your points from OwnTracks mobile app instead.

### Added

- Support for GPX files to be imported.

### Changed

- Couple of unnecessary params were hidden from route popup and now can be shown using `?debug=true` query parameter. This is useful for debugging purposes.

### Removed

- `/exports/download` endpoint is removed. Now you can download your exports directly from the Exports page.
- `/api/v1/points` endpoint is removed.

---

## [0.6.4] — 2024-06-18

### Added

- A link to Dawarich's website in the footer. It ain't much, but it's honest work.

### Fixed

- Fixed version badge in the navbar. Now it will show the correct version of the application.

### Changed

- Default map center location was changed.

---

## [0.6.3] — 2024-06-14

⚠️ IMPORTANT: ⚠️

Please update your `docker-compose.yml` file to include the following changes:

```diff
  dawarich_sidekiq:
    image: freikin/dawarich:latest
    container_name: dawarich_sidekiq
    volumes:
      - gem_cache:/usr/local/bundle/gems
+     - public:/var/app/public
```

### Added

- Added a line with public volume to sidekiq's docker-compose service to allow sidekiq process to write to the public folder

### Fixed

- Fixed a bug where the export file was not being created in the public folder

---

## [0.6.2] — 2024-06-14

This is a debugging release. No changes were made to the application.

---

## [0.6.0] — 2024-06-12

### Added

- Exports page to list existing exports download them or delete them

### Changed

- Exporting process now is done in the background, so user can close the browser tab and come back later to download the file. The status of the export can be checked on the Exports page.

ℹ️ Deleting Export file will only delete the file, not the points in the database. ℹ️

⚠️ BREAKING CHANGES: ⚠️

Volume, exposed to the host machine for placing files to import was changed. See the changes below.

Path for placing files to import was changed from `tmp/imports` to `public/imports`.

```diff
  ...

  dawarich_app:
    image: freikin/dawarich:latest
    container_name: dawarich_app
    volumes:
      - gem_cache:/usr/local/bundle/gems
-     - tmp:/var/app/tmp
+     - public:/var/app/public/imports

  ...
```

```diff
  ...

volumes:
  db_data:
  gem_cache:
  shared_data:
- tmp:
+ public:
```

---

## [0.5.3] — 2024-06-10

### Added

- A data migration to remove points with 0.0, 0.0 coordinates. This is necessary to prevent errors when calculating distance in Stats page.

### Fixed

- Reworked code responsible for importing "Records.json" file from Google Takeout. Now it is more reliable and faster, and should not throw as many errors as before.

---

## [0.5.2] — 2024-06-08

### Added

- Test version of google takeout importing service for exports from users' phones

---

## [0.5.1] — 2024-06-07

### Added

- Background jobs concurrency now can be set with `BACKGROUND_PROCESSING_CONCURRENCY` env variable in `docker-compose.yml` file. Default value is 10.
- Hand-made favicon

### Changed

- Change minutes to days and hours on route popup

### Fixed

- Improved speed of "Stats" page loading by removing unnecessary queries

---

## [0.5.0] — 2024-05-31

### Added

- New buttons to quickly move to today's, yesterday's and 7 days data on the map
- "Download JSON" button to points page
- For debugging purposes, now user can use `?meters_between_routes=500` and `?minutes_between_routes=60` query parameters to set the distance and time between routes to split them on the map. This is useful to understand why routes might not be connected on the map.
- Added scale indicator to the map

### Changed

- Removed "Your data" page as its function was replaced by "Download JSON" button on the points page
- Hovering over a route now also shows time and distance to next route as well as time and distance to previous route. This allows user to understand why routes might not be connected on the map.

---

## [0.4.3] — 2024-05-30

### Added

- Now user can hover on a route and see when it started, when it ended and how much time it took to travel

### Fixed

- Timestamps in export form are now correctly assigned from the first and last points tracked by the user
- Routes are now being split based both on distance and time. If the time between two consecutive points is more than 60 minutes, the route is split into two separate routes. This improves visibility of the routes on the map.

---

## [0.4.2] — 2024-05-29

### Changed

- Routes are now being split into separate one. If distance between two consecutive points is more than 500 meters, the route is split into two separate routes. This improves visibility of the routes on the map.
- Background jobs concurrency is increased from 5 to 10 to speed up the processing of the points.

### Fixed

- Point data, accepted from OwnTracks and Overland, is now being checked for duplicates. If a point with the same timestamp and coordinates already exists in the database, it will not be saved.

---
## [0.4.1] — 2024-05-25

### Added

- Heatmap layer on the map to show the density of points

---

## [0.4.0] — 2024-05-25

**BREAKING CHANGES**:

- `/api/v1/points` is still working, but will be **deprecated** in nearest future. Please use `/api/v1/owntracks/points` instead.
- All existing points recorded directly to the database via Owntracks or Overland will be attached to the user with id 1.

### Added

- Each user now have an api key, which is required to make requests to the API. You can find your api key in your profile settings.
- You can re-generate your api key in your profile settings.
- In your user profile settings you can now see the instructions on how to use the API with your api key for both OwnTracks and Overland.
- Added docs on how to use the API with your api key. Refer to `/api-docs` for more information.
- `POST /api/v1/owntracks/points` endpoint.
- Points are now being attached to a user directly, so you can only see your own points and no other users of your applications can see your points.

### Changed

- `/api/v1/overland/batches` endpoint now requires an api key to be passed in the url. You can find your api key in your profile settings.
- All existing points recorded directly to the database will be attached to the user with id 1.
- All stats and maps are now being calculated and rendered based on the user's points only.
- Default `TIME_ZONE` environment variable is now set to 'UTC' in the `docker-compose.yml` file.

### Fixed

- Fixed a bug where marker on the map was rendering timestamp without considering the timezone.

---

## [0.3.2] — 2024-05-23

### Added

- Docker volume for importing Google Takeout data to the application

### Changed

- Instruction on how to import Google Takeout data to the application

---

## [0.3.1] — 2024-05-23

### Added

- Instruction on how to import Google Takeout data to the application

---

## [0.3.0] — 2024-05-23

### Added

- Add Points page to display all the points as a table with pagination to allow users to delete points
- Sidekiq web interface to monitor background jobs is now available at `/sidekiq`
- Now you can choose a date range of points to be exported

---

## [0.2.6] — 2024-05-23

### Fixed

- Stop selecting `raw_data` column during requests to `imports` and `points` tables to improve performance.

### Changed

- Rename PointsController to MapController along with all the views and routes

### Added

- Add Points page to display all the points as a table with pagination to allow users to delete points

---

## [0.2.5] — 2024-05-21

### Fixed

- Stop ignoring `raw_data` column during requests to `imports` and `points` tables. This was preventing points from being created.

---

## [0.2.4] — 2024-05-19

### Added

- In right sidebar you can now see the total amount of geopoints aside of kilometers traveled

### Fixed

- Improved overall performance if the application by ignoring `raw_data` column during requests to `imports` and `points` tables.

---


## [0.2.3] — 2024-05-18

### Added

- Now you can import `records.json` file from your Google Takeout archive, not just Semantic History Location JSON files. The import process is the same as for Semantic History Location JSON files, just select the `records.json` file instead and choose "google_records" as a source.

---


## [0.2.2] — 2024-05-18

### Added

- Swagger docs, can be found at `https:<your-host>/api-docs`

---

## [0.2.1] — 2024-05-18

### Added

- Cities, visited by user and listed in right sidebar now also have an active link to a date they were visited

### Fixed

- Dark/light theme switcher in navbar is now being saved in user settings, so it persists between sessions

---

## [0.2.0] — 2024-05-05

*Breaking changes:*

This release changes how Dawarich handles a city visit threshold. Previously, the `MINIMUM_POINTS_IN_CITY` environment variable was used to determine the minimum *number of points* in a city to consider it as visited. Now, the `MIN_MINUTES_SPENT_IN_CITY` environment variable is used to determine the minimum *minutes* between two points to consider them as visited the same city.

The logic behind this is the following: if you have a lot of points in a city, it doesn't mean you've spent a lot of time there, especially if your OwnTracks app was in "Move" mode. So, it's better to consider the time spent in a city rather than the number of points.

In your docker-compose.yml file, you need to replace the `MINIMUM_POINTS_IN_CITY` environment variable with `MIN_MINUTES_SPENT_IN_CITY`. The default value is `60`, in minutes.

---

## [0.1.9] — 2024-04-25

### Added

- A test for CheckAppVersion service class

### Changed

- Replaced ActiveStorage with Shrine for file uploads

### Fixed

- `ActiveStorage::FileNotFoundError` error when uploading export files

---

## [0.1.8.1] — 2024-04-21

### Changed

- Set Redis as default cache store

### Fixed

- Consider timezone when parsing datetime params in points controller
- Add rescue for check version service class

---

## [0.1.8] — 2024-04-21

### Added

- Application version badge to the navbar with check for updates button
- Npm dependencies install to Github build workflow
- Footer

### Changed

- Disabled map points rendering by default to improve performance on big datasets

---

## [0.1.7] — 2024-04-17

### Added

- Map controls to toggle polylines and points visibility

### Changed

- Added content padding for mobile view
- Fixed stat card layout for mobile view

---

## [0.1.6.3] — 2024-04-07

### Changed

- Removed strong_params from POST /api/v1/points

---

## [0.1.6.1] — 2024-04-06

### Fixed

- `ActiveStorage::FileNotFoundError: ActiveStorage::FileNotFoundError` error when uploading export files

---

## [0.1.6] — 2024-04-06

You can now use [Overland](https://overland.p3k.app/) mobile app to track your location.

### Added

- Overland API endpoint (POST /api/v1/overland/batches)

### Changed

### Fixed

---

## [0.1.5] — 2024-04-05

You can now specify the host of the application by setting the `APPLICATION_HOST` environment variable in the `docker-compose.yml` file.

### Added

- Added version badge to navbar
- Added APPLICATION_HOST environment variable to docker-compose.yml to allow user to specify the host of the application
- Added CHANGELOG.md to keep track of changes

### Changed

- Specified gem version in Docker entrypoint

### Fixed<|MERGE_RESOLUTION|>--- conflicted
+++ resolved
@@ -4,8 +4,22 @@
 The format is based on [Keep a Changelog](http://keepachangelog.com/)
 and this project adheres to [Semantic Versioning](http://semver.org/).
 
-<<<<<<< HEAD
-# [UNRELEASED]
+## Unreleased
+
+## Added
+
+- Support for KML file uploads. #350
+- Added a commented line in the `docker-compose.yml` file to use an alternative PostGIS image for ARM architecture.
+
+## Fixed
+
+- The map settings panel is now scrollable
+
+---
+
+## Changed
+
+- Internal redis settings updated to implement support for connecting to Redis via unix socket. #1706
 
 - Implemented authentication via GitHub and Google for Dawarich Cloud.
 - Implemented OpenID Connect authentication for self-hosted Dawarich instances. #66
@@ -16,21 +30,7 @@
 - [ ] Disable OIDC authentication for Dawarich Cloud
 - [ ] Disable GitHub and Google authentication for self-hosted Dawarich
 - [ ] In selfhosted env, no registrations are allowed, we need to account OIDC into that
-=======
-## Unreleased
-
-## Added
-
-- Support for KML file uploads. #350
-- Added a commented line in the `docker-compose.yml` file to use an alternative PostGIS image for ARM architecture.
-
-## Fixed
-
-- The map settings panel is now scrollable
-
-## Changed
-
-- Internal redis settings updated to implement support for connecting to Redis via unix socket. #1706
+
 
 # [0.35.1] - 2025-11-09
 
@@ -87,7 +87,6 @@
 ## Added
 
 - [Dawarich Cloud] Added support for UTM parameters during user registration. UTM parameters will be stored with the user record for marketing analytics purposes.
->>>>>>> cfe5a77a
 
 # [0.34.0] - 2025-10-10
 
