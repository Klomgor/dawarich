--- conflicted
+++ resolved
@@ -4,16 +4,12 @@
 The format is based on [Keep a Changelog](http://keepachangelog.com/)
 and this project adheres to [Semantic Versioning](http://semver.org/).
 
-<<<<<<< HEAD
-# [0.30.9] - 2025-08-13
-=======
-
-# [0.30.9] - 2025-08-18
+
+# [0.30.9] - 2025-08-19
 
 ## Changed
 
 - Countries, visited during a trip, are now being calculated from points to improve performance.
->>>>>>> e25caf27
 
 ## Added
 
