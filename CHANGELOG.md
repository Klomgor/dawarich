
# Change Log
All notable changes to this project will be documented in this file.

The format is based on [Keep a Changelog](http://keepachangelog.com/)
and this project adheres to [Semantic Versioning](http://semver.org/).

<<<<<<< HEAD
# 0.23.0 - 2025-01-20

## ⚠️ IMPORTANT ⚠️

This release includes a data migration to remove duplicated points from the database. It will not remove anything except for duplcates from the `points` table, but please make sure to create a [backup](https://dawarich.app/docs/tutorials/backup-and-restore) before updating to this version.

### Added

- `POST /api/v1/points/create` endpoint added to create points from a file.
- An index to guarantee uniqueness of points across `latitude`, `longitude`, `timestamp` and `user_id` values. This is introduced to make sure no duplicates will be created in the database in addition to previously existing validations.
=======
# 0.22.5 - 2025-01-20

### Added

- `GET /api/v1/users/me` endpoint added to get current user.
>>>>>>> 6d6a34f2

# 0.22.4 - 2025-01-20

### Added

- You can now drag-n-drop a point on the map to update its position. Enable the "Points" layer on the map to see the points.
- `PATCH /api/v1/points/:id` endpoint added to update a point. It only accepts `latitude` and `longitude` params. #51 #503

### Changed

- Run seeds even in prod env so Unraid users could have default user.
- Precompile assets in production env using dummy secret key base.

### Fixed

- Fixed a bug where route wasn't highlighted when it was hovered or clicked.

# 0.22.3 - 2025-01-14

### Changed

- The Map now uses a canvas to draw polylines, points and fog of war. This should improve performance in browser with a lot of points and polylines.

# 0.22.2 - 2025-01-13

✨ The Fancy Routes release ✨

### Added

- In the Map Settings (coggle in the top left corner of the map), you can now enable/disable the Fancy Routes feature. Simply said, it will color your routes based on the speed of each segment.
- Hovering over a polyline now shows the speed of the segment. Move cursor over a polyline to see the speed of different segments.
- Distance and points number in the custom control to the map.

### Changed

- The name of the "Polylines" feature is now "Routes".

⚠️ Important note on the Prometheus monitoring ⚠️

In the previous release, `bin/dev` command in the default `docker-compose.yml` file was replaced with `bin/rails server -p 3000 -b ::`, but this way Dawarich won't be able to start Prometheus Exporter. If you want to use Prometheus monitoring, you need to use `bin/dev` command instead.

Example:

```diff
  dawarich_app:
    image: freikin/dawarich:latest
...
-    command: ['bin/rails', 'server', '-p', '3000', '-b', '::']
+    command: ['bin/dev']
```

# 0.22.1 - 2025-01-09

### Removed

- Gems caching volume from the `docker-compose.yml` file.

To update existing `docker-compose.yml` to new changes, refer to the following:

```diff
  dawarich_app:
    image: freikin/dawarich:latest
...
    volumes:
-      - dawarich_gem_cache_app:/usr/local/bundle/gems
...
  dawarich_sidekiq:
    image: freikin/dawarich:latest
...
    volumes:
-      - dawarich_gem_cache_app:/usr/local/bundle/gems
...

volumes:
  dawarich_db_data:
- dawarich_gem_cache_app:
- dawarich_gem_cache_sidekiq:
  dawarich_shared:
  dawarich_public:
  dawarich_watched:
```

### Changed

- `GET /api/v1/health` endpoint now returns a `X-Dawarich-Response: Hey, Im alive and authenticated!` header if user is authenticated.

# 0.22.0 - 2025-01-09

⚠️ This release introduces a breaking change. ⚠️

Please read this release notes carefully before upgrading.

Docker-related files were moved to the `docker` directory and some of them were renamed. Before upgrading, study carefully changes in the `docker/docker-compose.yml` file and update your docker-compose file accordingly, so it uses the new files and commands. Copying `docker/docker-compose.yml` blindly may lead to errors.

No volumes were removed or renamed, so with a proper docker-compose file, you should be able to upgrade without any issues.

To update existing `docker-compose.yml` to new changes, refer to the following:

```diff
  dawarich_app:
    image: freikin/dawarich:latest
...
-    entrypoint: dev-entrypoint.sh
-    command: ['bin/dev']
+    entrypoint: web-entrypoint.sh
+    command: ['bin/rails', 'server', '-p', '3000', '-b', '::']
...
  dawarich_sidekiq:
    image: freikin/dawarich:latest
...
-    entrypoint: dev-entrypoint.sh
-    command: ['bin/dev']
+    entrypoint: sidekiq-entrypoint.sh
+    command: ['bundle', 'exec', 'sidekiq']
```

Although `docker-compose.production.yml` was added, it's not being used by default. It's just an example of how to configure Dawarich for production. The default `docker-compose.yml` file is still recommended for running the app.

### Changed

- All docker-related files were moved to the `docker` directory.
- Default memory limit for `dawarich_app` and `dawarich_sidekiq` services was increased to 4GB.
- `dawarich_app` and `dawarich_sidekiq` services now use separate entrypoint scripts.
- Gems (dependency libraries) are now being shipped as part of the Dawarich Docker image.

### Fixed

- Visit suggesting job does nothing if user has no tracked points.
- `BulkStatsCalculationJob` now being called without arguments in the data migration.

### Added

- A proper production Dockerfile, docker-compose and env files.

# 0.21.6 - 2025-01-07

### Changed

- Disabled visit suggesting job after import.
- Improved performance of the `User#years_tracked` method.

### Fixed

- Inconsistent password for the `dawarich_db` service in `docker-compose_mounted_volumes.yml`. #605
- Points are now being rendered with higher z-index than polylines. #577
- Run cache cleaning and preheating jobs only on server start. #594

# 0.21.5 - 2025-01-07

You may now use Geoapify API for reverse geocoding. To obtain an API key, sign up at https://myprojects.geoapify.com/ and create a new project. Make sure you have read and understood the [pricing policy](https://www.geoapify.com/pricing) and [Terms and Conditions](https://www.geoapify.com/terms-and-conditions/).

### Added

- Geoapify API support for reverse geocoding. Provide `GEOAPIFY_API_KEY` env var to use it.

### Removed

- Photon ENV vars from the `.env.development` and docker-compose.yml files.
- `APPLICATION_HOST` env var.
- `REVERSE_GEOCODING_ENABLED` env var.

# 0.21.4 - 2025-01-05

### Fixed

- Fixed a bug where Photon API for patreon supporters was not being used for reverse geocoding.

# 0.21.3 - 2025-01-04

### Added

- A notification about Photon API being under heavy load.

### Removed

- The notification about telemetry being enabled.

### Reverted

- ~~Imported points will now be reverse geocoded only after import is finished.~~

# 0.21.2 - 2024-12-25

### Added

- Logging for Immich responses.
- Watcher now supports all data formats that can be imported via web interface.

### Changed

- Imported points will now be reverse geocoded only after import is finished.

### Fixed

- Markers on the map are now being rendered with higher z-index than polylines. #577

# 0.21.1 - 2024-12-24

### Added

- Cache cleaning and preheating upon application start.
- `PHOTON_API_KEY` env var to set Photon API key. It's an optional env var, but it's required if you want to use Photon API as a Patreon supporter.
- 'X-Dawarich-Response' header to the `GET /api/v1/health` endpoint. It's set to 'Hey, I\'m alive!' to make it easier to check if the API is working.

### Changed

- Custom config for PostgreSQL is now optional in `docker-compose.yml`.

# 0.21.0 - 2024-12-20

⚠️ This release introduces a breaking change. ⚠️

The `dawarich_db` service now uses a custom `postgresql.conf` file.

As @tabacha pointed out in #549, the default `shm_size` for the `dawarich_db` service is too small and it may lead to database performance issues. This release introduces a `shm_size` parameter to the `dawarich_db` service to increase the size of the shared memory for PostgreSQL. This should help database with peforming vacuum and other operations. Also, it introduces a custom `postgresql.conf` file to the `dawarich_db` service.

To mount a custom `postgresql.conf` file, you need to create a `postgresql.conf` file in the `dawarich_db` service directory and add the following line to it:

```diff
  dawarich_db:
    image: postgres:14.2-alpine
    shm_size: 1G
    container_name: dawarich_db
    volumes:
      - dawarich_db_data:/var/lib/postgresql/data
      - dawarich_shared:/var/shared
+     - ./postgresql.conf:/etc/postgresql/postgres.conf # Provide path to custom config
  ...
    healthcheck:
      test: [ "CMD-SHELL", "pg_isready -U postgres -d dawarich_development" ]
      interval: 10s
      retries: 5
      start_period: 30s
      timeout: 10s
+   command: postgres -c config_file=/etc/postgresql/postgres.conf # Use custom config
```

To ensure your database is using custom config, you can connect to the container (`docker exec -it dawarich_db psql -U postgres`) and run `SHOW config_file;` command. It should return the following path: `/etc/postgresql/postgresql.conf`.

An example of a custom `postgresql.conf` file is provided in the `postgresql.conf.example` file.

### Added

- A button on a year stats card to update stats for the whole year. #466
- A button on a month stats card to update stats for a specific month. #466
- A confirmation alert on the Notifications page before deleting all notifications.
- A `shm_size` parameter to the `dawarich_db` service to increase the size of the shared memory for PostgreSQL. This should help database with peforming vacuum and other operations.

```diff
  ...
  dawarich_db:
    image: postgres:14.2-alpine
+   shm_size: 1G
  ...
```

- In addition to `api_key` parameter, `Authorization` header is now being used to authenticate API requests. #543

Example:

```
Authorization: Bearer YOUR_API_KEY
```

### Changed

- The map borders were expanded to make it easier to scroll around the map for New Zealanders.
- The `dawarich_db` service now uses a custom `postgresql.conf` file.
- The popup over polylines now shows dates in the user's format, based on their browser settings.

# 0.20.2 - 2024-12-17

### Added

- A point id is now being shown in the point popup.

### Fixed

- North Macedonia is now being shown on the scratch map. #537

### Changed

- The app process is now bound to :: instead of 0.0.0.0 to provide compatibility with IPV6.
- The app was updated to use Rails 8.0.1.

# 0.20.1 - 2024-12-16

### Fixed

- Setting `reverse_geocoded_at` for points that don't have geodata is now being performed in background job, in batches of 10,000 points to prevent memory exhaustion and long-running data migration.

# 0.20.0 - 2024-12-16

### Added

- `GET /api/v1/points/tracked_months` endpoint added to get list of tracked years and months.
- `GET /api/v1/countries/visited_cities` endpoint added to get list of visited cities.
- A link to the docs leading to a help chart for k8s. #550
- A button to delete all notifications. #548
- A support for `RAILS_LOG_LEVEL` env var to change log level. More on that here: https://guides.rubyonrails.org/debugging_rails_applications.html#log-levels. The available log levels are: `:debug`, `:info`, `:warn`, `:error`, `:fatal`, and `:unknown`, corresponding to the log level numbers from 0 up to 5, respectively. The default log level is `:debug`. #540
- A devcontainer to improve developers experience. #546

### Fixed

- A point popup is no longer closes when hovering over a polyline. #536
- When polylines layer is disabled and user deletes a point from its popup, polylines layer is no longer being enabled right away. #552
- Paths to gems within the sidekiq and app containers. #499

### Changed

- Months and years navigation is moved to a map panel on the right side of the map.
- List of visited cities is now being shown in a map panel on the right side of the map.

# 0.19.7 - 2024-12-11

### Fixed

- Fixed a bug where upon deleting a point on the map, the confirmation dialog was shown multiple times and the point was not being deleted from the map until the page was reloaded. #435

### Changed

- With the "Points" layer enabled on the map, points with negative speed are now being shown in orange color. Since Overland reports negative speed for points that might be faulty, this should help you to identify them.
- On the Points page, speed of the points with negative speed is now being shown in red color.

# 0.19.6 - 2024-12-11

⚠️ This release introduces a breaking change. ⚠️

The `dawarich_shared` volume now being mounted to `/data` instead of `/var/shared` within the container. It fixes Redis data being lost on container restart.

To change this, you need to update the `docker-compose.yml` file:

```diff
  dawarich_redis:
    image: redis:7.0-alpine
    container_name: dawarich_redis
    command: redis-server
    volumes:
+     - dawarich_shared:/data
    restart: always
    healthcheck:
```

Telemetry is now disabled by default. To enable it, you need to set `ENABLE_TELEMETRY` env var to `true`. For those who have telemetry enabled using `DISABLE_TELEMETRY` env var set to `false`, telemetry is now disabled by default.

### Fixed

- Flash messages are now being removed after 5 seconds.
- Fixed broken migration that was preventing the app from starting.
- Visits page is now loading a lot faster than before.
- Redis data should now be preserved on container restart.
- Fixed a bug where export files could have double extension, e.g. `file.gpx.gpx`.

### Changed

- Places page is now accessible from the Visits & Places tab on the navbar.
- Exporting process is now being logged.
- `ENABLE_TELEMETRY` env var is now used instead of `DISABLE_TELEMETRY` to enable/disable telemetry.

# 0.19.5 - 2024-12-10

### Fixed

- Fixed a bug where the map and visits pages were throwing an error due to incorrect approach to distance calculation.

# 0.19.4 - 2024-12-10

⚠️ This release introduces a breaking change. ⚠️

The `GET /api/v1/trips/:id/photos` endpoint now returns a different structure of the response:

```diff
{
  id: 1,
  latitude: 10,
  longitude: 10,
  localDateTime: "2024-01-01T00:00:00Z",
  originalFileName: "photo.jpg",
  city: "Berlin",
  state: "Berlin",
  country: "Germany",
  type: "image",
+ orientation: "portrait",
  source: "photoprism"
}
```

### Fixed

- Fixed a bug where the Photoprism photos were not being shown on the trip page.
- Fixed a bug where the Immich photos were not being shown on the trip page.
- Fixed a bug where the route popup was showing distance in kilometers instead of miles. #490

### Added

- A link to the Photoprism photos on the trip page if there are any.
- A `orientation` field in the Api::PhotoSerializer, hence the `GET /api/v1/photos` endpoint now includes the orientation of the photo. Valid values are `portrait` and `landscape`.
- Examples for the `type`, `orientation` and `source` fields in the `GET /api/v1/photos` endpoint in the Swagger UI.
- `DISABLE_TELEMETRY` env var to disable telemetry. More on telemetry: https://dawarich.app/docs/tutorials/telemetry
- `reverse_geocoded_at` column added to the `points` table.

### Changed

- On the Stats page, the "Reverse geocoding" section is now showing the number of points that were reverse geocoded based on `reverse_geocoded_at` column, value of which is based on the time when the point was reverse geocoded. If no geodata for the point is available, `reverse_geocoded_at` will be set anyway. Number of points that were reverse geocoded but no geodata is available for them is shown below the "Reverse geocoded" number.


# 0.19.3 - 2024-12-06

### Changed

- Refactored stats calculation to calculate only necessary stats, instead of calculating all stats
- Stats are now being calculated every 1 hour instead of 6 hours
- List of years on the Map page is now being calculated based on user's points instead of stats. It's also being cached for 1 day due to the fact that it's usually a heavy operation based on the number of points.
- Reverse-geocoding points is now being performed in batches of 1,000 points to prevent memory exhaustion.

### Added

- In-app notification about telemetry being enabled.

# 0.19.2 - 2024-12-04

## The Telemetry release

Dawarich now can collect usage metrics and send them to InfluxDB. Before this release, the only metrics that could be somehow tracked by developers (only @Freika, as of now) were the number of stars on GitHub and the overall number of docker images being pulled, across all versions of Dawarich, non-splittable by version. New in-app telemetry will allow us to track more granular metrics, allowing me to make decisions based on facts, not just guesses.

I'm aware about the privacy concerns, so I want to be very transparent about what data is being sent and how it's used.

Data being sent:

- Number of DAU (Daily Active Users)
- App version
- Instance ID (unique identifier of the Dawarich instance built by hashing the api key of the first user in the database)

The data is being sent to a InfluxDB instance hosted by me and won't be shared with anyone.

Basically this set of metrics allows me to see how many people are using Dawarich and what versions they are using. No other data is being sent, nor it gives me any knowledge about individual users or their data or activity.

The telemetry is enabled by default, but it **can be disabled** by setting `DISABLE_TELEMETRY` env var to `true`. The dataset might change in the future, but any changes will be documented here in the changelog and in every release as well as on the [telemetry page](https://dawarich.app/docs/tutorials/telemetry) of the website docs.

### Added

- Telemetry feature. It's now collecting usage metrics and sending them to InfluxDB.

# 0.19.1 - 2024-12-04

### Fixed

- Sidekiq is now being correctly exported to Prometheus with `PROMETHEUS_EXPORTER_ENABLED=true` env var in `dawarich_sidekiq` service.

# 0.19.0 - 2024-12-04

## The Photoprism integration release

⚠️ This release introduces a breaking change. ⚠️
The `GET /api/v1/photos` endpoint now returns following structure of the response:

```json
[
  {
    "id": "1",
    "latitude": 11.22,
    "longitude": 12.33,
    "localDateTime": "2024-01-01T00:00:00Z",
    "originalFileName": "photo.jpg",
    "city": "Berlin",
    "state": "Berlin",
    "country": "Germany",
    "type": "image", // "image" or "video"
    "source": "photoprism" // "photoprism" or "immich"
  }
]
```

### Added

- Photos from Photoprism are now can be shown on the map. To enable this feature, you need to provide your Photoprism instance URL and API key in the Settings page. Then you need to enable "Photos" layer on the map (top right corner).
- Geodata is now can be imported from Photoprism to Dawarich. The "Import Photoprism data" button on the Imports page will start the import process.

### Fixed

- z-index on maps so they won't overlay notifications dropdown
- Redis connectivity where it's not required

# 0.18.2 - 2024-11-29

### Added

- Demo account. You can now login with `demo@dawarich.app` / `password` to see how Dawarich works. This replaces previous default credentials.

### Changed

- The login page now shows demo account credentials if `DEMO_ENV` env var is set to `true`.

# 0.18.1 - 2024-11-29

### Fixed

- Fixed a bug where the trips interface was breaking when Immich integration is not configured.

### Added

- Flash messages are now being shown on the map when Immich integration is not configured.

# 0.18.0 - 2024-11-28

## The Trips release

You can now create, edit and delete trips. To create a trip, click on the "New Trip" button on the Trips page. Provide a name, date and time for start and end of the trip. You can add your own notes to the trip as well.

If you have points tracked during provided timeframe, they will be automatically added to the trip and will be shown on the trip map.

Also, if you have Immich integrated, you will see photos from the trip on the trip page, along with a link to look at them on Immich.

### Added

- The Trips feature. Read above for more details.

### Changed

- Maps are now not so rough on the edges.

# 0.17.2 - 2024-11-27

### Fixed

- Retrieving photos from Immich now using `takenAfter` and `takenBefore` instead of `createdAfter` and `createdBefore`. With `createdAfter` and `createdBefore` Immich was returning no items some years.

# 0.17.1 - 2024-11-27

### Fixed

- Retrieving photos from Immich now correctly handles cases when Immich returns no items. It also logs the response from Immich for debugging purposes.

# 0.17.0 - 2024-11-26

## The Immich Photos release

With this release, Dawarich can now show photos from your Immich instance on the map.

To enable this feature, you need to provide your Immich instance URL and API key in the Settings page. Then you need to enable "Photos" layer on the map (top right corner).

An important note to add here is that photos are heavy and hence generate a lot of traffic. The response from Immich for specific dates is being cached in Redis for 1 day, and that may lead to Redis taking a lot more space than previously. But since the cache is being expired after 24 hours, you'll get your space back pretty soon.

The other thing worth mentioning is how Dawarich gets data from Immich. It goes like this:

1. When you click on the "Photos" layer, Dawarich will make a request to `GET /api/v1/photos` endpoint to get photos for the selected timeframe.
2. This endpoint will make a request to `POST /search/metadata` endpoint of your Immich instance to get photos for the selected timeframe.
3. The response from Immich is being cached in Redis for 1 day.
4. Dawarich's frontend will make a request to `GET /api/v1/photos/:id/thumbnail.jpg` endpoint to get photo thumbnail from Immich. The number of requests to this endpoint will depend on how many photos you have in the selected timeframe.
5. For each photo, Dawarich's frontend will make a request to `GET /api/v1/photos/:id/thumbnail.jpg` endpoint to get photo thumbnail from Immich. This thumbnail request is also cached in Redis for 1 day.


### Added

- If you have provided your Immich instance URL and API key, the map will now show photos from your Immich instance when Photos layer is enabled.
- `GET /api/v1/photos` endpoint added to get photos from Immich.
- `GET /api/v1/photos/:id/thumbnail.jpg` endpoint added to get photo thumbnail from Immich.

# 0.16.9 - 2024-11-24

### Changed

- Rate limit for the Photon API is now 1 request per second. If you host your own Photon API instance, reverse geocoding requests will not be limited.
- Requests to the Photon API are now have User-Agent header set to "Dawarich #{APP_VERSION} (https://dawarich.app)"

# 0.16.8 - 2024-11-20

### Changed

- Default number of Puma workers is now 2 instead of 1. This should improve the performance of the application. If you have a lot of users, you might want to increase the number of workers. You can do this by setting the `WEB_CONCURRENCY` env var in your `docker-compose.yml` file. Example:

```diff
  dawarich_app:
    image: freikin/dawarich:latest
    container_name: dawarich_app
    environment:
      ...
      WEB_CONCURRENCY: "2"
```

# 0.16.7 - 2024-11-20

### Changed

- Prometheus exporter is now bound to 0.0.0.0 instead of localhost
- `PROMETHEUS_EXPORTER_HOST` and `PROMETHEUS_EXPORTER_PORT` env vars were added to the `docker-compose.yml` file to allow you to set the host and port for the Prometheus exporter. They should be added to both `dawarich_app` and `dawarich_sidekiq` services Example:

```diff
  dawarich_app:
    image: freikin/dawarich:latest
    container_name: dawarich_app
    environment:
      ...
      PROMETHEUS_EXPORTER_ENABLED: "true"
+     PROMETHEUS_EXPORTER_HOST: 0.0.0.0
+     PROMETHEUS_EXPORTER_PORT: "9394"

  dawarich_sidekiq:
    image: freikin/dawarich:latest
    container_name: dawarich_sidekiq
    environment:
      ...
      PROMETHEUS_EXPORTER_ENABLED: "true"
+     PROMETHEUS_EXPORTER_HOST: dawarich_app
+     PROMETHEUS_EXPORTER_PORT: "9394"
```

# 0.16.6 - 2024-11-20

### Added

- Dawarich now can export metrics to Prometheus. You can find the metrics at `your.host:9394/metrics` endpoint. The metrics are being exported in the Prometheus format and can be scraped by Prometheus server. To enable exporting, set the `PROMETHEUS_EXPORTER_ENABLED` env var in your docker-compose.yml to `true`. Example:

```yaml
  dawarich_app:
    image: freikin/dawarich:latest
    container_name: dawarich_app
    environment:
      ...
      PROMETHEUS_EXPORTER_ENABLED: "true"
```

# 0.16.5 - 2024-11-18

### Changed

- Dawarich now uses `POST /api/search/metadata` endpoint to get geodata from Immich.

# 0.16.4 - 2024-11-12

### Added

- Admins can now see all users in the system on the Users page. The path is `/settings/users`.

### Changed

- Admins can now provide custom password for new users and update passwords for existing users on the Users page.
- The `bin/dev` file will no longer run `bin/rails tailwindcss:watch` command. It's useful only for development and doesn't really make sense to run it in production.

### Fixed

- Exported files will now always have an extension when downloaded. Previously, the extension was missing in case of GPX export.
- Deleting and sorting points on the Points page will now preserve filtering and sorting params when points are deleted or sorted. Previously, the page was being reloaded and filtering and sorting params were lost.

# 0.16.3 - 2024-11-10

### Fixed

- Make ActionCable respect REDIS_URL env var. Previously, ActionCable was trying to connect to Redis on localhost.

# 0.16.2 - 2024-11-08

### Fixed

- Exported GPX file now being correctly recognized as valid by Garmin Connect, Adobe Lightroom and (probably) other services. Previously, the exported GPX file was not being recognized as valid by these services.

# 0.16.1 - 2024-11-08

### Fixed

- Speed is now being recorded into points when a GPX file is being imported. Previously, the speed was not being recorded.
- GeoJSON file from GPSLogger now can be imported to Dawarich. Previously, the import was failing due to incorrect parsing of the file.

### Changed

- The Vists suggestion job is disabled. It will be re-enabled in the future with a new approach to the visit suggestion process.

# 0.16.0 - 2024-11-07

## The Websockets release

### Added

- New notifications are now being indicated with a blue-ish dot in the top right corner of the screen. Hovering over the bell icon will show you last 10 notifications.
- New points on the map will now be shown in real-time. No need to reload the map to see new points.
- User can now enable or disable Live Mode in the map controls. When Live Mode is enabled, the map will automatically scroll to the new points as they are being added to the map.

### Changed

- Scale on the map now shows the distance both in kilometers and miles.

# 0.15.13 - 2024-11-01

### Added

- `GET /api/v1/countries/borders` endpoint to get countries for scratch map feature

# 0.15.12 - 2024-11-01

### Added

- Scratch map. You can enable it in the map controls. The scratch map highlight countries you've visited. The scratch map is working properly only if you have your points reverse geocoded.

# 0.15.11 - 2024-10-29

### Added

- Importing Immich data on the Imports page now will trigger an attempt to write raw json file with the data from Immich to `tmp/imports/immich_raw_data_CURRENT_TIME_USER_EMAIL.json` file. This is useful to debug the problem with the import if it fails. #270

### Fixed

- New app version is now being checked every 6 hours instead of 1 day and the check is being performed in the background. #238

### Changed

- ⚠️ The instruction to import `Records.json` from Google Takeout now mentions `tmp/imports` directory instead of `public/imports`. ⚠️ #326
- Hostname definition for Sidekiq healtcheck to solve #344. See the diff:

```diff
  dawarich_sidekiq:
    image: freikin/dawarich:latest
    container_name: dawarich_sidekiq
    healthcheck:
-     test: [ "CMD-SHELL", "bundle exec sidekiqmon processes | grep $(hostname)" ]
+     test: [ "CMD-SHELL", "bundle exec sidekiqmon processes | grep ${HOSTNAME}" ]
```

- Renamed directories used by app and sidekiq containers for gems cache to fix #339:

```diff
  dawarich_app:
    image: freikin/dawarich:latest
    container_name: dawarich_sidekiq
    volumes:
-     - gem_cache:/usr/local/bundle/gems
+     - gem_cache:/usr/local/bundle/gems_app

...

  dawarich_sidekiq:
    image: freikin/dawarich:latest
    container_name: dawarich_sidekiq
    volumes:
-     - gem_cache:/usr/local/bundle/gems
+     - gem_cache:/usr/local/bundle/gems_sidekiq
```

# 0.15.10 - 2024-10-25

### Fixed

- Data migration that prevented the application from starting.

# 0.15.9 - 2024-10-24

### Fixed

- Stats distance calculation now correctly calculates the daily distances.

### Changed

- Refactored the stats calculation process to make it more efficient.

# 0.15.8 - 2024-10-22

### Added

- User can now select between "Raw" and "Simplified" mode in the map controls. "Simplified" mode will show less points, improving the map performance. "Raw" mode will show all points.

# 0.15.7 - 2024-10-19

### Fixed

- A bug where "RuntimeError: failed to get urandom" was being raised upon importing attempt on Synology.

# 0.15.6 - 2024-10-19

### Fixed

- Import of Owntracks' .rec files now correctly imports points. Previously, the import was failing due to incorrect parsing of the file.

# 0.15.5 - 2024-10-16

### Fixed

- Fixed a bug where Google Takeout import was failing due to unsupported date format with milliseconds in the file.
- Fixed a bug that prevented using the Photon API host with http protocol. Now you can use both http and https protocols for the Photon API host. You now need to explicitly provide `PHOTON_API_USE_HTTPS` to be `true` or `false` depending on what protocol you want to use. [Example](https://github.com/Freika/dawarich/blob/master/docker-compose.yml#L116-L117) is in the `docker-compose.yml` file.

### Changed

- The Map page now by default uses timeframe based on last point tracked instead of the today's points. If there are no points, the map will use the today's timeframe.
- The map on the Map page can no longer be infinitely scrolled horizontally. #299

# 0.15.4 - 2024-10-15

### Changed

- Use static version of `geocoder` library that supports http and https for Photon API host. This is a temporary solution until the change is available in a stable release.

### Added

- Owntracks' .rec files now can be imported to Dawarich. The import process is the same as for other kinds of files, just select the .rec file and choose "owntracks" as a source.

### Removed

- Owntracks' .json files are no longer supported for import as Owntracks itself does not export to this format anymore.

# 0.15.3 - 2024-10-05

To expose the watcher functionality to the user, a new directory `/tmp/imports/watched/` was created. Add new volume to the `docker-compose.yml` file to expose this directory to the host machine.

```diff
  ...

  dawarich_app:
    image: freikin/dawarich:latest
    container_name: dawarich_app
    volumes:
      - gem_cache:/usr/local/bundle/gems
      - public:/var/app/public
+     - watched:/var/app/tmp/watched

  ...

  dawarich_sidekiq:
      image: freikin/dawarich:latest
      container_name: dawarich_sidekiq
      volumes:
        - gem_cache:/usr/local/bundle/gems
        - public:/var/app/public
+       - watched:/var/app/tmp/watched

    ...

volumes:
  db_data:
  gem_cache:
  shared_data:
  public:
+ watched:
```

### Changed

- Watcher now looks into `/tmp/imports/watched/USER@EMAIL.TLD` directory instead of `/tmp/imports/watched/` to allow using arbitrary file names for imports

# 0.15.1 - 2024-10-04

### Added

- `linux/arm/v7` is added to the list of supported architectures to support Raspberry Pi 4 and other ARMv7 devices

# 0.15.0 - 2024-10-03

## The Watcher release

The /public/imporst/watched/ directory is watched by Dawarich. Any files you put in this directory will be imported into the database. The name of the file must start with an email of the user you want to import the file for. The email must be followed by an underscore symbol (_) and the name of the file.

For example, if you want to import a file for the user with the email address "email@dawarich.app", you would name the file "email@dawarich.app_2024-05-01_2024-05-31.gpx". The file will be imported into the database and the user will receive a notification in the app.

Both GeoJSON and GPX files are supported.


### Added

- You can now put your GPX and GeoJSON files to `tmp/imports/watched` directory and Dawarich will automatically import them. This is useful if you have a service that can put files to the directory automatically. The directory is being watched every 60 minutes for new files.

### Changed

- Monkey patch for Geocoder to support http along with https for Photon API host was removed becausee it was breaking the reverse geocoding process. Now you can use only https for the Photon API host. This might be changed in the future
- Disable retries for some background jobs

### Fixed

- Stats update is now being correctly triggered every 6 hours

# [0.14.7] - 2024-10-01

### Fixed

- Now you can use http protocol for the Photon API host if you don't have SSL certificate for it
- For stats, total distance per month might have been not equal to the sum of distances per day. Now it's fixed and values are equal
- Mobile view of the map looks better now


### Changed

- `GET /api/v1/points` can now accept optional `?order=asc` query parameter to return points in ascending order by timestamp. `?order=desc` is still available to return points in descending order by timestamp
- `GET /api/v1/points` now returns `id` attribute for each point

# [0.14.6] - 2024-29-30

### Fixed

- Points imported from Google Location History (mobile devise) now have correct timestamps

### Changed

- `GET /api/v1/points?slim=true` now returns `id` attribute for each point

# [0.14.5] - 2024-09-28

### Fixed

- GPX export now finishes correctly and does not throw an error in the end
- Deleting points from the Points page now preserves `start_at` and `end_at` values for the routes. #261
- Visits map now being rendered correctly in the Visits page. #262
- Fixed issue with timezones for negative UTC offsets. #194, #122
- Point page is no longer reloads losing provided timestamps when searching for points on Points page. #283

### Changed

- Map layers from Stadia were disabled for now due to necessary API key

# [0.14.4] - 2024-09-24

### Fixed

- GPX export now has time and elevation elements for each point

### Changed

- `GET /api/v1/points` will no longer return `raw_data` attribute for each point as it's a bit too much

### Added

- "Slim" version of `GET /api/v1/points`: pass optional param `?slim=true` to it and it will return only latitude, longitude and timestamp


# [0.14.3] — 2024-09-21

### Fixed

- Optimize order of the dockerfiles to leverage layer caching by @JoeyEamigh
- Add support for alternate postgres ports and db names in docker by @JoeyEamigh
- Creating exports directory if it doesn't exist by @tetebueno


## [0.14.1] — 2024-09-16

### Fixed

- Fixed a bug where the map was not loading due to invalid tile layer name


## [0.14.0] — 2024-09-15

### Added

- 17 new tile layers to choose from. Now you can select the tile layer that suits you the best. You can find the list of available tile layers in the map controls in the top right corner of the map under the layers icon.


## [0.13.7] — 2024-09-15

### Added

- `GET /api/v1/points` response now will include `X-Total-Pages` and `X-Current-Page` headers to make it easier to work with the endpoint
- The Pages point now shows total number of points found for provided date range

## Fixed

- Link to Visits page in notification informing about new visit suggestion


## [0.13.6] — 2024-09-13

### Fixed

- Flatten geodata retrieved from Immich before processing it to prevent errors


## [0.13.5] — 2024-09-08

### Added

- Links to view import points on the map and on the Points page on the Imports page.

### Fixed

- The Imports page now loading faster.

### Changed

- Default value for `RAILS_MAX_THREADS` was changed to 10.
- Visit suggestions background job was moved to its own low priority queue to prevent it from blocking other jobs.


## [0.13.4] — 2024-09-06

### Fixed

- Fixed a bug preventing the application from starting, when there is no users in the database but a data migration tries to update one.


## [0.13.3] — 2024-09-06

### Added

- Support for miles. To switch to miles, provide `DISTANCE_UNIT` environment variable with value `mi` in the `docker-compose.yml` file. Default value is `km`.

It's recommended to update your stats manually after changing the `DISTANCE_UNIT` environment variable. You can do this by clicking the "Update stats" button on the Stats page.

⚠️IMPORTANT⚠️: All settings are still should be provided in meters. All calculations though will be converted to feets and miles if `DISTANCE_UNIT` is set to `mi`.

```diff
  dawarich_app:
    image: freikin/dawarich:latest
    container_name: dawarich_app
    environment:
      APPLICATION_HOST: "localhost"
      APPLICATION_PROTOCOL: "http"
      APPLICATION_PORT: "3000"
      TIME_ZONE: "UTC"
+     DISTANCE_UNIT: "mi"
  dawarich_sidekiq:
    image: freikin/dawarich:latest
    container_name: dawarich_sidekiq
    environment:
      APPLICATION_HOST: "localhost"
      APPLICATION_PROTOCOL: "http"
      APPLICATION_PORT: "3000"
      TIME_ZONE: "UTC"
+     DISTANCE_UNIT: "mi"
```

### Changed

- Default time range on the map is now 1 day instead of 1 month. It will help you with performance issues if you have a lot of points in the database.


## [0.13.2] — 2024-09-06

### Fixed

- GeoJSON import now correctly imports files with FeatureCollection as a root object

### Changed

- The Points page now have number of points found for provided date range

## [0.13.1] — 2024-09-05

### Added

- `GET /api/v1/health` endpoint to check the health of the application with swagger docs

### Changed

- Ruby version updated to 3.3.4
- Visits suggestion process now will try to merge consecutive visits to the same place into one visit.


## [0.13.0] — 2024-09-03

The GPX and GeoJSON export release

⚠️ BREAKING CHANGES: ⚠️

Default exporting format is now GeoJSON instead of Owntracks-like JSON. This will allow you to use the exported data in other applications that support GeoJSON format. It's also important to highlight, that GeoJSON format does not describe a way to store any time-related data. Dawarich relies on the `timestamp` field in the GeoJSON format to determine the time of the point. The value of the `timestamp` field should be a Unix timestamp in seconds. If you import GeoJSON data that does not have a `timestamp` field, the point will not be imported.

Example of a valid point in GeoJSON format:

```json
{
  "type": "Feature",
  "geometry": {
    "type": "Point",
    "coordinates": [13.350110811262352, 52.51450815]
  },
  "properties": {
    "timestamp": 1725310036
  }
}
```

### Added

- GeoJSON format is now available for exporting data.
- GPX format is now available for exporting data.
- Importing GeoJSON is now available.

### Changed

- Default exporting format is now GeoJSON instead of Owntracks-like JSON. This will allow you to use the exported data in other applications that support GeoJSON format.

### Fixed

- Fixed a bug where the confirmation alert was shown more than once when deleting a point.


## [0.12.3] — 2024-09-02

### Added

- Resource limits to docke-compose.yml file to prevent server overload. Feel free to adjust the limits to your needs.

```yml
deploy:
  resources:
    limits:
      cpus: '0.50'    # Limit CPU usage to 50% of one core
      memory: '2G'    # Limit memory usage to 2GB
```

### Fixed

- Importing geodata from Immich will now not throw an error in the end of the process

### Changed

- A notification about an existing import with the same name will now show the import name
- Export file now also will contain `raw_dat` field for each point. This field contains the original data that was imported to the application.


## [0.12.2] — 2024-08-28

### Added

- `PATCH /api/v1/settings` endpoint to update user settings with swagger docs
- `GET /api/v1/settings` endpoint to get user settings with swagger docs
- Missing `page` and `per_page` query parameters to the `GET /api/v1/points` endpoint swagger docs

### Changed

- Map settings moved to the map itself and are available in the top right corner of the map under the gear icon.


## [0.12.1] — 2024-08-25

### Fixed

- Fixed a bug that prevented data migration from working correctly

## [0.12.0] — 2024-08-25

### The visit suggestion release

1. With this release deployment, data migration will work, starting visits suggestion process for all users.
2. After initial visit suggestion process, new suggestions will be calculated every 24 hours, based on points for last 24 hours.
3. If you have enabled reverse geocoding and (optionally) provided Photon Api Host, Dawarich will try to reverse geocode your visit and suggest specific places you might have visited, such as cafes, restaurants, parks, etc. If reverse geocoding is not enabled, or Photon Api Host is not provided, Dawarich will not try to suggest places but you'll be able to rename the visit yourself.
4. You can confirm or decline the visit suggestion. If you confirm the visit, it will be added to your timeline. If you decline the visit, it will be removed from your timeline. You'll be able to see all your confirmed, declined and suggested visits on the Visits page.


### Added

- A "Map" button to each visit on the Visits page to allow user to see the visit on the map
- Visits suggestion functionality. Read more on that in the release description
- Click on the visit name allows user to rename the visit
- Tabs to the Visits page to allow user to switch between confirmed, declined and suggested visits
- Places page to see and delete places suggested by Dawarich's visit suggestion process
- Importing a file will now trigger the visit suggestion process for the user

## [0.11.2] — 2024-08-22

### Changed

### Fixed

- Dawarich export was failing when attempted to be imported back to Dawarich.
- Imports page with a lot of imports should now load faster.


## [0.11.1] — 2024-08-21

### Changed

- `/api/v1/points` endpoint now returns 100 points by default. You can specify the number of points to return by passing the `per_page` query parameter. Example: `/api/v1/points?per_page=50` will return 50 points. Also, `page` query parameter is now available to paginate the results. Example: `/api/v1/points?per_page=50&page=2` will return the second page of 50 points.

## [0.11.0] — 2024-08-21

### Added

- A user can now trigger the import of their geodata from Immich to Dawarich by clicking the "Import Immich data" button in the Imports page.
- A user can now provide a url and an api key for their Immich instance and then trigger the import of their geodata from Immich to Dawarich. This can be done in the Settings page.

### Changed

- Table columns on the Exports page were reordered to make it more user-friendly.
- Exports are now being named with this pattern: "export_from_dd.mm.yyyy_to_dd.mm.yyyy.json" where "dd.mm.yyyy" is the date range of the export.
- Notification about any error now will include the stacktrace.

## [0.10.0] — 2024-08-20

### Added

- The `api/v1/stats` endpoint to get stats for the user with swagger docs

### Fixed

- Redis and DB containers are now being automatically restarted if they fail. Update your `docker-compose.yml` if necessary

```diff
  services:
  dawarich_redis:
    image: redis:7.0-alpine
    command: redis-server
    networks:
      - dawarich
    volumes:
      - shared_data:/var/shared/redis
+   restart: always
  dawarich_db:
    image: postgres:14.2-alpine
    container_name: dawarich_db
    volumes:
      - db_data:/var/lib/postgresql/data
      - shared_data:/var/shared
    networks:
      - dawarich
    environment:
      POSTGRES_USER: postgres
      POSTGRES_PASSWORD: password
+   restart: always
```


See the [PR](https://github.com/Freika/dawarich/pull/185) or Swagger docs (`/api-docs`) for more information.

## [0.9.12] — 2024-08-15

### Fixed

- Owntracks points are now being saved to the database with the full attributes
- Existing owntracks points also filled with missing data
- Definition of "reverse geocoded points" is now correctly based on the number of points that have full reverse geocoding data instead of the number of points that have only country and city
- Fixed a bug in gpx importing scipt ([thanks, bluemax!](https://github.com/Freika/dawarich/pull/126))

## [0.9.11] — 2024-08-14

### Fixed

- A bug where an attempt to import a Google's Records.json file was failing due to wrong object being passed to a background worker

## [0.9.10] — 2024-08-14

### Added

- PHOTON_API_HOST env variable to set the host of the Photon API. It will allow you to use your own Photon API instance instead of the default one.

## [0.9.9] — 2024-07-30

### Added

- Pagination to exports page
- Pagination to imports page
- GET `/api/v1/points` endpoint to get all points for the user with swagger docs
- DELETE `/api/v1/points/:id` endpoint to delete a single point for the user with swagger docs
- DELETE `/api/v1/areas/:id` swagger docs
- User can now change route opacity in settings
- Points on the Points page can now be ordered by oldest or newest points
- Visits on the Visits page can now be ordered by oldest or newest visits

### Changed

- Point deletion is now being done using an api key instead of CSRF token

### Fixed

- OpenStreetMap layer is now being selected by default in map controls

---

## [0.9.8] — 2024-07-27

### Fixed

- Call to the background job to calculate visits

---

## [0.9.7] — 2024-07-27

### Fixed

- Name of background job to calculate visits

---

## [0.9.6] — 2024-07-27

### Fixed

- Map areas functionality

---

## [0.9.5] — 2024-07-27

### Added

- A possibility to create areas. To create an area, click on the Areas checkbox in map controls (top right corner of the map), then in the top left corner of the map, click on a small circle icon. This will enable draw tool, allowing you to draw an area. When you finish drawing, release the mouse button, and the area will be created. Click on the area, set the name and click "Save" to save the area. You can also delete the area by clicking on the trash icon in the area popup.
- A background job to calculate your visits. This job will calculate your visits based on the areas you've created.
- Visits page. This page will show you all your visits, calculated based on the areas you've created. You can see the date and time of the visit, the area you've visited, and the duration of the visit.
- A possibility to confirm or decline a visit. When you create an area, the visit is not calculated immediately. You need to confirm or decline the visit. You can do this on the Visits page. Click on the visit, then click on the "Confirm" or "Decline" button. If you confirm the visit, it will be added to your timeline. If you decline the visit, it will be removed from your timeline.
- Settings for visit calculation. You can set the minimum time spent in the area to consider it as a visit. This setting can be found in the Settings page.
- POST `/api/v1/areas` and GET `/api/v1/areas` endpoints. You can now create and list your areas via the API.

⚠️ Visits functionality is still in beta. If you find any issues, please let me know. ⚠️

### Fixed

- A route popup now correctly shows distance made in the route, not the distance between first and last points in the route.

---

## [0.9.4] — 2024-07-21

### Added

- A popup being shown when user clicks on a point now contains a link to delete the point. This is useful if you want to delete a point that was imported by mistake or you just want to clean up your data.

### Fixed

- Added `public/imports` and `public/exports` folders to git to prevent errors when exporting data

### Changed

- Some code from `maps_controller.js` was extracted into separate files

---


## [0.9.3] — 2024-07-19

### Added

- Admin flag to the database. Now not only the first user in the system can create new users, but also users with the admin flag set to true. This will make easier introduction of more admin functions in the future.

### Fixed

- Route hover distance is now being rendered in kilometers, not in meters, if route distance is more than 1 km.

---

## [0.9.2] — 2024-07-19

### Fixed

- Hover over a route does not move map anymore and shows the route tooltip where user hovers over the route, not at the end of the route. Click on route now will move the map to include the whole route.

---

## [0.9.1] — 2024-07-12

### Fixed

- Fixed a bug where total reverse geocoded points were calculated based on number of *imported* points that are reverse geocoded, not on the number of *total* reverse geocoded points.

---

## [0.9.0] — 2024-07-12

### Added

- Background jobs page. You can find it in Settings -> Background Jobs.
- Queue clearing buttons. You can clear all jobs in the queue.
- Reverse geocoding restart button. You can restart the reverse geocoding process for all of your points.
- Reverse geocoding continue button. Click on this button will start reverse geocoding process only for points that were not processed yet.
- A lot more data is now being saved in terms of reverse geocoding process. It will be used in the future to create more insights about your data.

### Changed

- Point reference to a user is no longer optional. It should not cause any problems, but if you see any issues, please let me know.
- ⚠️ Calculation of total reverse geocoded points was changed. ⚠️ Previously, the reverse geocoding process was recording only country and city for each point. Now, it records all the data that was received from the reverse geocoding service. This means that the total number of reverse geocoded points will be different from the previous one. It is recommended to restart the reverse geocoding process to get this data for all your existing points. Below you can find an example of what kind of data is being saved to your Dawarich database:

```json
{
  "place_id": 127850637,
  "licence": "Data © OpenStreetMap contributors, ODbL 1.0. http://osm.org/copyright",
  "osm_type": "way",
  "osm_id": 718035022,
  "lat": "52.51450815",
  "lon": "13.350110811262352",
  "class": "historic",
  "type": "monument",
  "place_rank": 30,
  "importance": 0.4155071896625501,
  "addresstype": "historic",
  "name": "Victory Column",
  "display_name": "Victory Column, Großer Stern, Botschaftsviertel, Tiergarten, Mitte, Berlin, 10785, Germany",
  "address": {
    "historic": "Victory Column",
    "road": "Großer Stern",
    "neighbourhood": "Botschaftsviertel",
    "suburb": "Tiergarten",
    "borough": "Mitte",
    "city": "Berlin",
    "ISO3166-2-lvl4": "DE-BE",
    "postcode": "10785",
    "country": "Germany",
    "country_code": "de"
  },
  "boundingbox": [
    "52.5142449",
    "52.5147775",
    "13.3496725",
    "13.3505485"
  ]
}
```

---

## [0.8.7] — 2024-07-09

### Changed

- Added a logging config to the `docker-compose.yml` file to prevent logs from overflowing the disk. Now logs are being rotated and stored in the `log` folder in the root of the application. You can find usage example in the the repository's `docker-compose.yml` [file](https://github.com/Freika/dawarich/blob/master/docker-compose.yml#L50). Make sure to add this config to both `dawarich_app` and `dawarich_sidekiq` services.

```yaml
  logging:
      driver: "json-file"
      options:
        max-size: "100m"
        max-file: "5"
```

### Fixed

- Visiting notifications page now marks this notifications as read

---

## [0.8.6] — 2024-07-08

### Added

- Guide on how to setup a reverse proxy for Dawarich in the `docs/how_to_setup_reverse_proxy.md` file. This guide explains how to set up a reverse proxy for Dawarich using Nginx and Apache2.

### Removed

- `MAP_CENTER` env var from the `docker-compose.yml` file. This variable was used to set the default center of the map, but it is not needed anymore, as the map center is now hardcoded in the application. ⚠️ Feel free to remove this variable from your `docker-compose.yml` file. ⚠️

### Fixed

- Fixed a bug where Overland batch payload was not being processed due to missing coordinates in the payload. Now, if the coordinates are missing, the single point is skipped and the rest are being processed.

---

## [0.8.5] — 2024-07-08

### Fixed

- Set `'localhost'` string as a default value for `APPLICATION_HOSTS` environment variable in the `docker-compose.yml` file instead of an array. This is necessary to prevent errors when starting the application.

---

## [0.8.4] — 2024-07-08

### Added

- Support for multiple hosts. Now you can specify the host of the application by setting the `APPLICATION_HOSTS` (note plural form) environment variable in the `docker-compose.yml` file. Example:

```yaml
  dawarich_app:
    image: freikin/dawarich:latest
    container_name: dawarich_app
    environment:
      APPLICATION_HOSTS: "yourhost.com,www.yourhost.com,127.0.0.1"
```

Note, there should be no protocol prefixes in the `APPLICATION_HOSTS` variable, only the hostnames.

⚠️ It would also be better to migrate your current `APPLICATION_HOST` to `APPLICATION_HOSTS` to avoid any issues in the future, as `APPLICATION_HOST` will be deprecated in the nearest future. ⚠️

- Support for HTTPS. Now you can specify the protocol of the application by setting the `APPLICATION_PROTOCOL` environment variable in the `docker-compose.yml` file. Default value is `http` Example:

```yaml
  dawarich_app:
    image: freikin/dawarich:latest
    container_name: dawarich_app
    environment:
      APPLICATION_PROTOCOL: "https"
```

### Fixed

- Support for a `location-history.json` file from Google Takeout. It turned out, this file could contain not only an object with location data history, but also an array of objects with location data history. Now Dawarich can handle both cases and import the data correctly.


---

## [0.8.3] — 2024-07-03

### Added

- Notifications system. Now you will receive a notification when an import or export is finished, when stats update is completed and if any error occurs during any of these processes. Notifications are displayed in the top right corner of the screen and are stored in the database. You can see all your notifications on the Notifications page.
- Swagger API docs for `/api/v1/owntracks/points`. You can find the API docs at `/api-docs`.

---

## [0.8.2] — 2024-06-30

### Added

- Google Takeout geodata, taken from a [mobile devise](https://support.google.com/maps/thread/264641290/export-full-location-timeline-data-in-json-or-similar-format-in-the-new-version-of-timeline?hl=en), is now fully supported and can be imported to the Dawarich. The import process is the same as for other kinds of files, just select the JSON file and choose "Google Phone Takeout" as a source.

### Fixed

- Fixed a bug where an imported point was not being saved to the database if a point with the same timestamp and already existed in the database even if it was other user's point.

---

## [0.8.1] — 2024-06-30

### Added

- First user in the system can now create new users from the Settings page. This is useful for creating new users without the need to enable registrations. Default password for new users is `password`.

### Changed

- Registrations are now disabled by default. On the initial setup, a default user with email `user@domain.com` and password `password` is created. You can change the password in the Settings page.
- On the Imports page, now you can see the real number of points imported. Previously, this number might have not reflect the real number of points imported.

---

## [0.8.0] — 2024-06-25

### Added

- New Settings page to change Dawarich settings.
- New "Fog of War" toggle on the map controls.
- New "Fog of War meters" field in Settings. This field allows you to set the radius in meters around the point to be shown on the map. The map outside of this radius will be covered with a fog of war.

### Changed

- Order of points on Points page is now descending by timestamp instead of ascending.

---

## [0.7.1] — 2024-06-20

In new Settings page you can now change the following settings:

- Maximum distance between two points to consider them as one route
- Maximum time between two points to consider them as one route

### Added

- New Settings page to change Dawarich settings.

### Changed

- Settings link in user menu now redirects to the new Settings page.
- Old settings page is now available undeer Account link in user menu.

---

## [0.7.0] — 2024-06-19

## The GPX MVP Release

This release introduces support for GPX files to be imported. Now you can import GPX files from your devices to Dawarich. The import process is the same as for other kinds of files, just select the GPX file instead and choose "gpx" as a source. Both single-segmented and multi-segmented GPX files are supported.

⚠️ BREAKING CHANGES: ⚠️

- `/api/v1/points` endpoint is removed. Please use `/api/v1/owntracks/points` endpoint to upload your points from OwnTracks mobile app instead.

### Added

- Support for GPX files to be imported.

### Changed

- Couple of unnecessary params were hidden from route popup and now can be shown using `?debug=true` query parameter. This is useful for debugging purposes.

### Removed

- `/exports/download` endpoint is removed. Now you can download your exports directly from the Exports page.
- `/api/v1/points` endpoint is removed.

---

## [0.6.4] — 2024-06-18

### Added

- A link to Dawarich's website in the footer. It ain't much, but it's honest work.

### Fixed

- Fixed version badge in the navbar. Now it will show the correct version of the application.

### Changed

- Default map center location was changed.

---

## [0.6.3] — 2024-06-14

⚠️ IMPORTANT: ⚠️

Please update your `docker-compose.yml` file to include the following changes:

```diff
  dawarich_sidekiq:
    image: freikin/dawarich:latest
    container_name: dawarich_sidekiq
    volumes:
      - gem_cache:/usr/local/bundle/gems
+     - public:/var/app/public
```

### Added

- Added a line with public volume to sidekiq's docker-compose service to allow sidekiq process to write to the public folder

### Fixed

- Fixed a bug where the export file was not being created in the public folder

---

## [0.6.2] — 2024-06-14

This is a debugging release. No changes were made to the application.

---

## [0.6.0] — 2024-06-12

### Added

- Exports page to list existing exports download them or delete them

### Changed

- Exporting process now is done in the background, so user can close the browser tab and come back later to download the file. The status of the export can be checked on the Exports page.

ℹ️ Deleting Export file will only delete the file, not the points in the database. ℹ️

⚠️ BREAKING CHANGES: ⚠️

Volume, exposed to the host machine for placing files to import was changed. See the changes below.

Path for placing files to import was changed from `tmp/imports` to `public/imports`.

```diff
  ...

  dawarich_app:
    image: freikin/dawarich:latest
    container_name: dawarich_app
    volumes:
      - gem_cache:/usr/local/bundle/gems
-     - tmp:/var/app/tmp
+     - public:/var/app/public/imports

  ...
```

```diff
  ...

volumes:
  db_data:
  gem_cache:
  shared_data:
- tmp:
+ public:
```

---

## [0.5.3] — 2024-06-10

### Added

- A data migration to remove points with 0.0, 0.0 coordinates. This is necessary to prevent errors when calculating distance in Stats page.

### Fixed

- Reworked code responsible for importing "Records.json" file from Google Takeout. Now it is more reliable and faster, and should not throw as many errors as before.

---

## [0.5.2] — 2024-06-08

### Added

- Test version of google takeout importing service for exports from users' phones

---

## [0.5.1] — 2024-06-07

### Added

- Background jobs concurrency now can be set with `BACKGROUND_PROCESSING_CONCURRENCY` env variable in `docker-compose.yml` file. Default value is 10.
- Hand-made favicon

### Changed

- Change minutes to days and hours on route popup

### Fixed

- Improved speed of "Stats" page loading by removing unnecessary queries

---

## [0.5.0] — 2024-05-31

### Added

- New buttons to quickly move to today's, yesterday's and 7 days data on the map
- "Download JSON" button to points page
- For debugging purposes, now user can use `?meters_between_routes=500` and `?minutes_between_routes=60` query parameters to set the distance and time between routes to split them on the map. This is useful to understand why routes might not be connected on the map.
- Added scale indicator to the map

### Changed

- Removed "Your data" page as its function was replaced by "Download JSON" button on the points page
- Hovering over a route now also shows time and distance to next route as well as time and distance to previous route. This allows user to understand why routes might not be connected on the map.

---

## [0.4.3] — 2024-05-30

### Added

- Now user can hover on a route and see when it started, when it ended and how much time it took to travel

### Fixed

- Timestamps in export form are now correctly assigned from the first and last points tracked by the user
- Routes are now being split based both on distance and time. If the time between two consecutive points is more than 60 minutes, the route is split into two separate routes. This improves visibility of the routes on the map.

---

## [0.4.2] — 2024-05-29

### Changed

- Routes are now being split into separate one. If distance between two consecutive points is more than 500 meters, the route is split into two separate routes. This improves visibility of the routes on the map.
- Background jobs concurrency is increased from 5 to 10 to speed up the processing of the points.

### Fixed

- Point data, accepted from OwnTracks and Overland, is now being checked for duplicates. If a point with the same timestamp and coordinates already exists in the database, it will not be saved.

---
## [0.4.1] — 2024-05-25

### Added

- Heatmap layer on the map to show the density of points

---

## [0.4.0] — 2024-05-25

**BREAKING CHANGES**:

- `/api/v1/points` is still working, but will be **deprecated** in nearest future. Please use `/api/v1/owntracks/points` instead.
- All existing points recorded directly to the database via Owntracks or Overland will be attached to the user with id 1.

### Added

- Each user now have an api key, which is required to make requests to the API. You can find your api key in your profile settings.
- You can re-generate your api key in your profile settings.
- In your user profile settings you can now see the instructions on how to use the API with your api key for both OwnTracks and Overland.
- Added docs on how to use the API with your api key. Refer to `/api-docs` for more information.
- `POST /api/v1/owntracks/points` endpoint.
- Points are now being attached to a user directly, so you can only see your own points and no other users of your applications can see your points.

### Changed

- `/api/v1/overland/batches` endpoint now requires an api key to be passed in the url. You can find your api key in your profile settings.
- All existing points recorded directly to the database will be attached to the user with id 1.
- All stats and maps are now being calculated and rendered based on the user's points only.
- Default `TIME_ZONE` environment variable is now set to 'UTC' in the `docker-compose.yml` file.

### Fixed

- Fixed a bug where marker on the map was rendering timestamp without considering the timezone.

---

## [0.3.2] — 2024-05-23

### Added

- Docker volume for importing Google Takeout data to the application

### Changed

- Instruction on how to import Google Takeout data to the application

---

## [0.3.1] — 2024-05-23

### Added

- Instruction on how to import Google Takeout data to the application

---

## [0.3.0] — 2024-05-23

### Added

- Add Points page to display all the points as a table with pagination to allow users to delete points
- Sidekiq web interface to monitor background jobs is now available at `/sidekiq`
- Now you can choose a date range of points to be exported

---

## [0.2.6] — 2024-05-23

### Fixed

- Stop selecting `raw_data` column during requests to `imports` and `points` tables to improve performance.

### Changed

- Rename PointsController to MapController along with all the views and routes

### Added

- Add Points page to display all the points as a table with pagination to allow users to delete points

---

## [0.2.5] — 2024-05-21

### Fixed

- Stop ignoring `raw_data` column during requests to `imports` and `points` tables. This was preventing points from being created.

---

## [0.2.4] — 2024-05-19

### Added

- In right sidebar you can now see the total amount of geopoints aside of kilometers traveled

### Fixed

- Improved overall performance if the application by ignoring `raw_data` column during requests to `imports` and `points` tables.

---


## [0.2.3] — 2024-05-18

### Added

- Now you can import `records.json` file from your Google Takeout archive, not just Semantic History Location JSON files. The import process is the same as for Semantic History Location JSON files, just select the `records.json` file instead and choose "google_records" as a source.

---


## [0.2.2] — 2024-05-18

### Added

- Swagger docs, can be found at `https:<your-host>/api-docs`

---

## [0.2.1] — 2024-05-18

### Added

- Cities, visited by user and listed in right sidebar now also have an active link to a date they were visited

### Fixed

- Dark/light theme switcher in navbar is now being saved in user settings, so it persists between sessions

---

## [0.2.0] — 2024-05-05

*Breaking changes:*

This release changes how Dawarich handles a city visit threshold. Previously, the `MINIMUM_POINTS_IN_CITY` environment variable was used to determine the minimum *number of points* in a city to consider it as visited. Now, the `MIN_MINUTES_SPENT_IN_CITY` environment variable is used to determine the minimum *minutes* between two points to consider them as visited the same city.

The logic behind this is the following: if you have a lot of points in a city, it doesn't mean you've spent a lot of time there, especially if your OwnTracks app was in "Move" mode. So, it's better to consider the time spent in a city rather than the number of points.

In your docker-compose.yml file, you need to replace the `MINIMUM_POINTS_IN_CITY` environment variable with `MIN_MINUTES_SPENT_IN_CITY`. The default value is `60`, in minutes.

---

## [0.1.9] — 2024-04-25

### Added

- A test for CheckAppVersion service class

### Changed

- Replaced ActiveStorage with Shrine for file uploads

### Fixed

- `ActiveStorage::FileNotFoundError` error when uploading export files

---

## [0.1.8.1] — 2024-04-21

### Changed

- Set Redis as default cache store

### Fixed

- Consider timezone when parsing datetime params in points controller
- Add rescue for check version service class

---

## [0.1.8] — 2024-04-21

### Added

- Application version badge to the navbar with check for updates button
- Npm dependencies install to Github build workflow
- Footer

### Changed

- Disabled map points rendering by default to improve performance on big datasets

---

## [0.1.7] — 2024-04-17

### Added

- Map controls to toggle polylines and points visibility

### Changed

- Added content padding for mobile view
- Fixed stat card layout for mobile view

---

## [0.1.6.3] — 2024-04-07

### Changed

- Removed strong_params from POST /api/v1/points

---

## [0.1.6.1] — 2024-04-06

### Fixed

- `ActiveStorage::FileNotFoundError: ActiveStorage::FileNotFoundError` error when uploading export files

---

## [0.1.6] — 2024-04-06

You can now use [Overland](https://overland.p3k.app/) mobile app to track your location.

### Added

- Overland API endpoint (POST /api/v1/overland/batches)

### Changed

### Fixed

---

## [0.1.5] — 2024-04-05

You can now specify the host of the application by setting the `APPLICATION_HOST` environment variable in the `docker-compose.yml` file.

### Added

- Added version badge to navbar
- Added APPLICATION_HOST environment variable to docker-compose.yml to allow user to specify the host of the application
- Added CHANGELOG.md to keep track of changes

### Changed

- Specified gem version in Docker entrypoint

### Fixed<|MERGE_RESOLUTION|>--- conflicted
+++ resolved
@@ -5,7 +5,6 @@
 The format is based on [Keep a Changelog](http://keepachangelog.com/)
 and this project adheres to [Semantic Versioning](http://semver.org/).
 
-<<<<<<< HEAD
 # 0.23.0 - 2025-01-20
 
 ## ⚠️ IMPORTANT ⚠️
@@ -16,13 +15,7 @@
 
 - `POST /api/v1/points/create` endpoint added to create points from a file.
 - An index to guarantee uniqueness of points across `latitude`, `longitude`, `timestamp` and `user_id` values. This is introduced to make sure no duplicates will be created in the database in addition to previously existing validations.
-=======
-# 0.22.5 - 2025-01-20
-
-### Added
-
 - `GET /api/v1/users/me` endpoint added to get current user.
->>>>>>> 6d6a34f2
 
 # 0.22.4 - 2025-01-20
 
