# Change Log
All notable changes to this project will be documented in this file.

The format is based on [Keep a Changelog](http://keepachangelog.com/)
and this project adheres to [Semantic Versioning](http://semver.org/).

<<<<<<< HEAD
## Unreleased

# OIDC and KML support release
=======
# [0.36.0] - 2025-11-24

## OIDC and KML support release

So, you want to configure your OIDC provider. If not — skip to the actual changelog. You're going to need to provide at least 4 environment variables: `OIDC_CLIENT_ID`, `OIDC_CLIENT_SECRET`, `OIDC_ISSUER`, and `OIDC_REDIRECT_URI`. Then, if you want to rename the provider from "OpenID Connect" to something else (e.g. "Authentik"), set `OIDC_PROVIDER_NAME` variable as well. If you want to disable email/password registration and allow only OIDC login, set `ALLOW_EMAIL_PASSWORD_REGISTRATION` to `false`. After just 7 brand new environment variables, you'll never have to deal with passwords in Dawarich again!

Jokes aside, even though I'm not a fan of bloating the environment with too many variables, this is a nice addition and it will be reused in the cloud version of Dawarich as well. Thanks for waiting more than a year for this feature!
>>>>>>> 573ed510

To configure your OIDC provider, set the following environment variables:

```
OIDC_CLIENT_ID=client_id_example
OIDC_CLIENT_SECRET=client_secret_example
OIDC_ISSUER=https://authentik.yourdomain.com/application/o/dawarich/
OIDC_REDIRECT_URI=https://your-dawarich-url.com/users/auth/openid_connect/callback
OIDC_AUTO_REGISTER=true # optional, default is false
OIDC_PROVIDER_NAME=YourProviderName # optional, default is OpenID Connect
ALLOW_EMAIL_PASSWORD_REGISTRATION=false # optional, default is true
```

<<<<<<< HEAD
So, you want to configure your OIDC provider. If not — skip to the actual changelog. You're going to need to provide at least 4 environment variables: `OIDC_CLIENT_ID`, `OIDC_CLIENT_SECRET`, `OIDC_ISSUER`, and `OIDC_REDIRECT_URI`. Then, if you want to rename the provider from "OpenID Connect" to something else (e.g. "Authentik"), set `OIDC_PROVIDER_NAME` variable as well. If you want to disable email/password registration and allow only OIDC login, set `ALLOW_EMAIL_PASSWORD_REGISTRATION` to `false`. After just 7 brand new environment variables, you'll never have to deal with passwords in Dawarich again!

Jokes aside, even though I'm not a fan of bloating the environment with too many variables, this is a nice addition and it will be reused in the cloud version of Dawarich as well. Thanks for waiting more than a year for this feature!

=======
>>>>>>> 573ed510
## Added

- Support for KML file uploads. #350
- Added a commented line in the `docker-compose.yml` file to use an alternative PostGIS image for ARM architecture.
- User can now create a place directly from the map and add tags and notes to it. If reverse geocoding is enabled, list of nearby places will be shown as suggestions.
- User can create and manage tags for places.
- Visits for manually created places are being suggested automatically, just like for areas.
- User can enable or disable places layers on the map to show/hide all or just some of their visited places based on tags.
- User can define privacy zones around places with specific tags to hide map data within a certain radius.
- If user has a place tagged with a tag named "Home" (case insensitive), and this place doesn't have a privacy zone defined, this place will be used as home location for days with no tracked data. #1659 #1575

## Fixed

- The map settings panel is now scrollable
- Fixed a bug where family location sharing settings were not being updated correctly. #1940

## Changed

- Internal redis settings updated to implement support for connecting to Redis via unix socket. #1706
- Implemented authentication via GitHub and Google for Dawarich Cloud.
- Implemented OpenID Connect authentication for self-hosted Dawarich instances. #66


# [0.35.1] - 2025-11-09

## Fixed

- StrongMigration issue #1931


# [0.35.0] - 2025-11-09

⚠️ Important ⚠️

The default `docker-compose.yml` file has been updated to provide sensible defaults for self-hosted production environments. This should not break existing setups, but it's recommended to review your `docker-compose.yml` file and update it accordingly.

You can now set `RAILS_ENV` environment variable to `production` to run Dawarich in production mode.

## Added

- Selection tool on the map now can select points that user can delete in bulk. #433

## Fixed

- Taiwan flag is now shown on its own instead of in combination with China flag.
- On the registration page and other user forms, if something goes wrong, error messages are now shown to the user.
- Leaving family, deleting family and cancelling invitations now prompt confirmation dialog to prevent accidental actions.
- Each pending family invitation now also contains a link to share with the invitee.

## Changed

- Removed useless system tests and cover map functionality with Playwright e2e tests instead.
- S3 storage now can be used in self-hosted instances as well. Set STORAGE_BACKEND environment variable to `s3` and provide `AWS_ACCESS_KEY_ID`, `AWS_SECRET_ACCESS_KEY`, `AWS_REGION`, `AWS_BUCKET` and `AWS_ENDPOINT_URL` environment variables to configure it.
- Number of family members on self-hosted instances is no longer limited. #1918
- Export to GPX now adds speed and course to each point if they are available.
- `docker-compose.yml` file updated to provide sensible defaults for self-hosted production environment.
- `.env.example` file added with default environment variables.
- Single Dockerfile introduced so Dawarich could be run in self-hosted mode in production environment.

# [0.34.2] - 2025-10-31

## Fixed

- Fixed a bug in UTM trackable concern. #1909

# [0.34.1] - 2025-10-30

## Fixed

- Broken Stats page for users with no reverse geocoding enabled. #1877

## Changed

- Date navigation on the map page is no longer shown as floating panel. It is now part of the top navigation bar to prevent overlapping with other map controls. #1894 #1881

## Added

- [Dawarich Cloud] Added support for UTM parameters during user registration. UTM parameters will be stored with the user record for marketing analytics purposes.

# [0.34.0] - 2025-10-10

## The Family release

In this release we're introducing family features that allow users to create family groups, invite members, and share location data. Family owners can manage members, control sharing settings, and ensure secure access to shared information. Location sharing is optional and can be enabled or disabled by each member individually. Users can join only one family at a time. Location sharing settings can be set to share location for 1, 6, 12, 24 hours or permanently. Family features are now available only for self-hosted instances and will be available in the cloud in the future. When "Family members" layer is enabled on the map, family member markers will be updated in real-time.

## Added

- Users can now create family groups and invite members to join.

## Fixed

- Sign out button works again. #1844
- Fixed user deletion bug where user could not be deleted due to counter cache on points.
- Users always have default distance unit set to kilometers. #1832
- All confirmation dialogs are now showing only once.

## Changed

- Minor versions of Dawarich are being built for ARM64 architecture as well again. #1840
- Importing process for Google Maps Timeline exports, GeoJSON and geodata from photos is now significantly faster.
- The Map page now features a full-screen map.


# [0.33.1] - 2025-10-07

## Changed

- On the Trip page, instead of list of visited countries, a number of them is being shown. Clicking on it opens a modal with a list of countries visited during the trip. #1731

## Fixed

- `GET /api/v1/stats` endpoint now returns correct 0 instead of null if no points were tracked in the requested period.
- User import data now being streamed instead of loaded into memory all at once. This should prevent large imports from exhausting memory or hitting IO limits while reading export archives.
- Popup for manual visit creation now looks better in both light and dark modes. #1835
- Fixed a bug where visit circles were not interactive on the map page. #1833
- Fixed a bug with stats sharing settings being not filled. #1826
- Fixed a bug where user could not be deleted due to counter cache on points. #1818
- Introduce apt-get upgrade before installing new packages in the docker image to prevent vulnerabilities. #1793
- Fixed time shift when creating visits manually. #1679
- Provide default map layer if user settings are not set.

# [0.33.0] - 2025-09-29

## Fixed

- Fix a bug where some points from Owntracks were not being processed correctly which prevented import from being created. #1745
- Hexagons for the stats page are now being calculated a lot faster.
- Prometheus exporter is now not being started when console is being run.
- Stats will now properly reflect countries and cities visited after importing new points.
- `GET /api/v1/points` will now return correct latitude and longitude values. #1502
- Deleting an import will now trigger stats recalculation for affected months. #1789
- Importing process should now schedule visits suggestions job a lot faster.
- Importing GPX files that start with `<gpx` tag will now be detected correctly. #1775
- Buttons on the map now have correct contrast in both light and dark modes.

## Changed

- Onboarding modal window now features a link to the App Store and a QR code to configure the Dawarich iOS app.
- A permanent option was removed from stats sharing options. Now, stats can be shared for 1, 12 or 24 hours only.
- User data archive importing now uploads the file directly to the storage service instead of uploading it to the app first.
- Importing progress bars are now looking nice.
- Ruby version was updated to 3.4.6.

## Added

- Based on preferred theme (light or dark), the map controls will now load with the corresponding styles.
- [Dawarich Cloud] Added foundation for upcoming authentication from iOS app.
- [Dawarich Cloud] Trial users can now create up to 5 imports. After that, they will be prompted to subscribe to a paid plan.
- [Dawarich Cloud] Added Posthog analytics. Disabled by default, can be enabled with POSTHOG_ENABLED environment variable.


# [0.32.0] - 2025-09-13

## Fixed

- Tracked distance on year card on the Stats page will always be equal to the sum of distances on the monthly chart below it. #466
- Stats are now being calculated for trial users as well as active ones.

## Added

- A cron job to generate daily tracks for users with new points since their last track generation. Being run every 4 hours.
- A new month stat page, featuring insights on how user's month went: distance traveled, active days, countries visited and more.
- Month stat page can now be shared via public link. User can limit access to the page by sharing period: 1/12/24 hours or permanent.

## Changed

- Stats page now loads significantly faster due to caching.
- Data on the Stats page is being updated daily, except for total distance and number of geopoints tracked, which are being updated on the fly. Also, charts with yearly and monthly stats are being updated every hour.
- Minor versions are now being built only for amd64 architecture to speed up the build process.
- If user is not authorized to see a page, they will be redirected to the home page with appropriate message instead of seeing an error.

# [0.31.0] - 2025-09-04

The Search release

In this release we're introducing a new search feature that allows users to search for places and see when they visited them. On the map page, click on Search icon, enter a place name (e.g. "Alexanderplatz"), wait for suggestions to load, and click on the suggestion you want to search for. You then will see a list of years you visited that place. Click on the year to unfold list of visits for that year. Then click on the visit you want to see on the map and you will be moved to that visit on the map. From the opened visit popup you can create a new visit to save it in the database.

Important: This feature relies on reverse geocoding. Without reverse geocoding, the search feature will not work.

## Added

- User can now search for places and see when they visited them.

## Fixed

- Default value for `points_count` attribute is now set to 0 in the User model.

## Changed

- Tracks are not being calculated by server instead of the database. This feature is still in progress.


# [0.30.12] - 2025-08-26

## Fixed

- Number of user points is not being cached resulting in performance boost on certain pages and operations.
- Logout bug
- Api key is now shown even in trial period


# [0.30.11] - 2025-08-23

## Changed

- If user already have import with the same name, it will be appended with timestamp during the import process.

## Fixed

- Some types of imports were not being detected correctly and were failing to import. #1678


# [0.30.10] - 2025-08-22

## Added

- `POST /api/v1/visits` endpoint.
- User now can create visits manually on the map.
- User can now delete a visit by clicking on the delete button in the visit popup.
- Import failure now throws an internal server error.

## Changed

- Source of imports is now being detected automatically.


# [0.30.9] - 2025-08-19

## Changed

- Countries, visited during a trip, are now being calculated from points to improve performance.

## Added

- QR code for API key is implemented but hidden under feature flag until the iOS app supports it.
- X-Dawarich-Response and X-Dawarich-Version headers are now returned for all API responses.
- Trial version for cloud users is now available.


# [0.30.8] - 2025-08-01

## Fixed

- Fog of war is now working correctly on zoom and map movement. #1603
- Possibly fixed a bug where visits were no suggested correctly. #984
- Scratch map is now working correctly.


# [0.30.7] - 2025-08-01

## Fixed

- Photos layer is now working again on the map page. #1563 #1421 #1071 #889
- Suggested and Confirmed visits layers are now working again on the map page. #1443
- Fog of war is now working correctly. #1583
- Areas layer is now working correctly. #1583
- Live map doesn't cause memory leaks anymore. #880

## Added

- Logging for Photos layer is now enabled.
- E2e tests for map page.


# [0.30.6] - 2025-07-29

## Changed

- Put all jobs in their own queues.
- Visits page should load faster now.
- Reverse geocoding jobs now make less database queries.
- Country name is now being backfilled for all points. #1562
- Stats are now reflecting countries and cities. #1562

## Added
- Points now support discharging and connected_not_charging battery statuses. #768

## Fixed

- Fixed a bug where import or notification could have been accessed by a different user.
- Fixed a bug where draw control was not being added to the map when areas layer was enabled. #1583


# [0.30.5] - 2025-07-26

## Fixed

- Trips page now loads correctly.


# [0.30.4] - 2025-07-26

## Added

- Prometheus metrics are now available at `/metrics`. Configure `METRICS_USERNAME` and `METRICS_PASSWORD` environment variables for basic authentication, default values are `prometheus` for both. All other prometheus-related environment variables are also necessary.

## Fixed

- The Warden error in jobs is now fixed. #1556
- The Live Map setting is now respected.
- The Live Map info modal is now displayed. #665
- GPX from Basecamp is now supported. #790
- The "Delete Selected" button is now hidden when no points are selected. #1025


# [0.30.3] - 2025-07-23

## Changed

- Track generation is now significantly faster and less resource intensive.

## Fixed

- Distance on the stats page is now rounded. #1548
- Non-selfhosted users can now export and import their account data.


# [0.30.2] - 2025-07-22

## Fixed

- Stats calculation is now significantly faster.


# [0.30.1] - 2025-07-22

## Fixed

- Points limit exceeded check is now cached.
- Reverse geocoding for places is now significantly faster.

## Changed

- Stats page should load faster now.
- Track creation is temporarily disabled.


# [0.30.0] - 2025-07-21

⚠️ If you were using 0.29.2 RC, please run the following commands in the console, otherwise read on. ⚠️

```ruby
# This will delete all tracks 👇
Track.delete_all

# This will remove all tracks relations from points 👇
Point.update_all(track_id: nil)

# This will create tracks for all users 👇
User.find_each do |user|
  Tracks::CreateJob.perform_later(user.id, start_at: nil, end_at: nil, mode: :bulk)
end
```

## Added

- In the User Settings -> Background Jobs, you can now disable visits suggestions, which is enabled by default. It's a background task that runs every day around midnight. Disabling it might be useful if you don't want to receive visits suggestions or if you're using the Dawarich iOS app, which has its own visits suggestions.
- Tracks are now being calculated and stored in the database instead of being calculated on the fly in the browser. This will make the map page load faster.

## Changed

- Don't check for new version in production.
- Area popup styles are now more consistent.
- Notification about Photon API load is now disabled.
- All distance values are now stored in the database in meters. Conversion to user's preferred unit is done on the fly.
- Every night, Dawarich will try to fetch names for places and visits that don't have them. #1281 #902 #583 #212
- ⚠️ User settings are now being serialized in a more consistent way ⚠. `GET /api/v1/users/me` now returns the following data structure:
```json
{
  "user": {
    "email": "test@example.com",
    "theme": "light",
    "created_at": "2025-01-01T00:00:00Z",
    "updated_at": "2025-01-01T00:00:00Z",
    "settings": {
      "maps": {
        "url": "https://{s}.tile.openstreetmap.org/{z}/{x}/{y}.png",
        "name": "Custom OpenStreetMap",
        "distance_unit": "km"
      },
      "fog_of_war_meters": 51,
      "meters_between_routes": 500,
      "preferred_map_layer": "Light",
      "speed_colored_routes": false,
      "points_rendering_mode": "raw",
      "minutes_between_routes": 30,
      "time_threshold_minutes": 30,
      "merge_threshold_minutes": 15,
      "live_map_enabled": false,
      "route_opacity": 0.3,
      "immich_url": "https://persistence-test-1752264458724.com",
      "photoprism_url": "",
      "visits_suggestions_enabled": true,
      "speed_color_scale": "0:#00ff00|15:#00ffff|30:#ff00ff|50:#ffff00|100:#ff3300",
      "fog_of_war_threshold": 5
    }
  }
}
```
- Links in emails will be based on the `DOMAIN` environment variable instead of `SMTP_DOMAIN`.

## Fixed

- Swagger documentation is now valid again.
- Invalid owntracks points are now ignored.
- An older Owntrack's .rec format is now also supported.
- Course and course accuracy are now rounded to 8 decimal places to fix the issue with points creation.

# [0.29.1] - 2025-07-02

## Fixed

- Buttons on the imports page now looks better in both light and dark mode. #1481
- The PROMETHEUS_EXPORTER_ENABLED environment variable default value is now "false", in quotes.
- The RAILS_CACHE_DB, RAILS_JOB_QUEUE_DB and RAILS_WS_DB environment variables can be used to set the Redis database number for caching, background jobs and websocket connections respectively. Default values are now 0, 1 and 2 respectively. #1420

## Changed

- Skip DNS rebinding protection for the health check endpoint.
- Added health check to app.json.

# [0.29.0] - 2025-07-02

You can now move your user data between Dawarich instances. Simply go to your Account settings and click on the "Export my data" button under the password section. An export will be created and you will be able to download it on Exports page once it's ready.

To import your data on a new Dawarich instance, create a new user and upload the exported zip file. You can import your data also on the Account page, by clicking "Import my data" button under the password section.

The feature is experimental and not yet aimed to replace a proper backup solution. Please use at your own risk.

## Added

- In the User Settings, you can now export your user data as a zip file. It will contain the following:
  - All your points
  - All your places
  - All your visits
  - All your areas
  - All your imports with files
  - All your exports with files
  - All your trips
  - All your notifications
  - All your stats

- In the User Settings, you can now import your user data from a zip file. It will import all the data from the zip file, listed above. It will also start stats recalculation.
- Export file size is now displayed in the exports and imports lists.
- A button to download an import file is now displayed in the imports list. It may not work properly for imports created before the 0.25.4 release.
- Imports now have statuses.

## Changed

- Oj is now being used for JSON serialization.

## Fixed

- Email links now use the SMTP domain if set. #1469



# 0.28.1 - 2025-06-11

## Fixed

- Limit notifications in navbar to 10. Fresh one will replace the oldest one. #1184

## Changed

- No osm point types are being ignored anymore.

# 0.28.0 - 2025-06-09

⚠️ This release includes a breaking change. ⚠️

_yet another, yay!_

Well, we're moving back to Sidekiq and Redis for background jobs and caching. Unfortunately, SolidQueue and SolidCache brought more problems than they solved. Please update your `docker-compose.yml` to use Redis and Sidekiq.

Before updating, you can remove `dawarich_development_queue` database from your postgres. All *.sqlite3 files in `dawarich_sqlite_data` volume can be removed as well.

```diff
networks:
  dawarich:
services:
+ dawarich_redis:
+   image: redis:7.4-alpine
+   container_name: dawarich_redis
+   command: redis-server
+   networks:
+     - dawarich
+   volumes:
+     - dawarich_shared:/data
+   restart: always
+   healthcheck:
+     test: [ "CMD", "redis-cli", "--raw", "incr", "ping" ]
+     interval: 10s
+     retries: 5
+     start_period: 30s
+     timeout: 10s
...
  dawarich_app:
    image: freikin/dawarich:latest
    container_name: dawarich_app
    volumes:
      - dawarich_public:/var/app/public
      - dawarich_watched:/var/app/tmp/imports/watched
      - dawarich_storage:/var/app/storage
      - dawarich_db_data:/dawarich_db_data
-     - dawarich_sqlite_data:/dawarich_sqlite_data
    ...
    restart: on-failure
    environment:
      RAILS_ENV: development
+     REDIS_URL: redis://dawarich_redis:6379
      DATABASE_HOST: dawarich_db
      DATABASE_USERNAME: postgres
      DATABASE_PASSWORD: password
      DATABASE_NAME: dawarich_development
-     # PostgreSQL database name for solid_queue
-     QUEUE_DATABASE_NAME: dawarich_development_queue
-     QUEUE_DATABASE_PASSWORD: password
-     QUEUE_DATABASE_USERNAME: postgres
-     QUEUE_DATABASE_HOST: dawarich_db
-     QUEUE_DATABASE_PORT: 5432
-     # SQLite database paths for cache and cable databases
-     CACHE_DATABASE_PATH: /dawarich_sqlite_data/dawarich_development_cache.sqlite3
-     CABLE_DATABASE_PATH: /dawarich_sqlite_data/dawarich_development_cable.sqlite3
...
    depends_on:
      dawarich_db:
        condition: service_healthy
        restart: true
+     dawarich_redis:
+       condition: service_healthy
+       restart: true
...
+ dawarich_sidekiq:
+   image: freikin/dawarich:latest
+   container_name: dawarich_sidekiq
+   volumes:
+     - dawarich_public:/var/app/public
+     - dawarich_watched:/var/app/tmp/imports/watched
+     - dawarich_storage:/var/app/storage
+   networks:
+     - dawarich
+   stdin_open: true
+   tty: true
+   entrypoint: sidekiq-entrypoint.sh
+   command: ['sidekiq']
+   restart: on-failure
+   environment:
+     RAILS_ENV: development
+     REDIS_URL: redis://dawarich_redis:6379
+     DATABASE_HOST: dawarich_db
+     DATABASE_USERNAME: postgres
+     DATABASE_PASSWORD: password
+     DATABASE_NAME: dawarich_development
+     APPLICATION_HOSTS: localhost
+     BACKGROUND_PROCESSING_CONCURRENCY: 10
+     APPLICATION_PROTOCOL: http
+     PROMETHEUS_EXPORTER_ENABLED: false
+     PROMETHEUS_EXPORTER_HOST: dawarich_app
+     PROMETHEUS_EXPORTER_PORT: 9394
+     SELF_HOSTED: "true"
+     STORE_GEODATA: "true"
+   logging:
+     driver: "json-file"
+     options:
+       max-size: "100m"
+       max-file: "5"
+   healthcheck:
+     test: [ "CMD-SHELL", "pgrep -f sidekiq" ]
+     interval: 10s
+     retries: 30
+     start_period: 30s
+     timeout: 10s
+   depends_on:
+     dawarich_db:
+       condition: service_healthy
+       restart: true
+     dawarich_redis:
+       condition: service_healthy
+       restart: true
+     dawarich_app:
+       condition: service_healthy
+       restart: true
...
volumes:
  dawarich_db_data:
- dawarich_sqlite_data:
  dawarich_shared:
  dawarich_public:
  dawarich_watched:
  dawarich_storage:
```

_I understand the confusion, probably even anger, caused by so many breaking changes in the recent days._

_I'm sorry._

## Fixed

- Fixed a bug where points from Immich and Photoprism did not have lonlat attribute set. #1318
- Added minimum password length to 6 characters. #1373
- Text size of countries being calculated is now smaller. #1371

## Changed

- Geocoder is now being installed from a private fork for debugging purposes.
- Redis is now being used for caching.
- Sidekiq is now being used for background jobs.

## Removed
- SolidQueue, SolidCache and SolidCable are now removed.


# 0.27.4 - 2025-06-06

⚠️ This release includes a breaking change. ⚠️

## Changed

- SolidQueue is now using PostgreSQL instead of SQLite. Provide `QUEUE_DATABASE_NAME`, `QUEUE_DATABASE_PASSWORD`, `QUEUE_DATABASE_USERNAME`, `QUEUE_DATABASE_PORT` and `QUEUE_DATABASE_HOST` environment variables to configure it. #1331
- SQLite databases are now being stored in the `dawarich_sqlite_data` volume. #1361 #1357

```diff
...
  dawarich_app:
    image: freikin/dawarich:latest
    container_name: dawarich_app
    volumes:
      - dawarich_public:/var/app/public
      - dawarich_watched:/var/app/tmp/imports/watched
      - dawarich_storage:/var/app/storage
      - dawarich_db_data:/dawarich_db_data
+     - dawarich_sqlite_data:/dawarich_sqlite_data
    ...
    restart: on-failure
    environment:
    ...
      DATABASE_NAME: dawarich_development
+     # PostgreSQL database name for solid_queue
+     QUEUE_DATABASE_NAME: dawarich_development_queue
+     QUEUE_DATABASE_PASSWORD: password
+     QUEUE_DATABASE_USERNAME: postgres
+     QUEUE_DATABASE_PORT: 5432
+     QUEUE_DATABASE_HOST: dawarich_db
      # SQLite database paths for cache and cable databases
-     QUEUE_DATABASE_PATH: /dawarich_db_data/dawarich_development_queue.sqlite3
-     CACHE_DATABASE_PATH: /dawarich_db_data/dawarich_development_cache.sqlite3
-     CABLE_DATABASE_PATH: /dawarich_db_data/dawarich_development_cable.sqlite3
+     CACHE_DATABASE_PATH: /dawarich_sqlite_data/dawarich_development_cache.sqlite3
+     CABLE_DATABASE_PATH: /dawarich_sqlite_data/dawarich_development_cable.sqlite3

volumes:
  dawarich_db_data:
+ dawarich_sqlite_data:
  dawarich_shared:
  dawarich_public:
  dawarich_watched:
  dawarich_storage:
...
```

# 0.27.3 - 2025-06-05

## Changed

- Added `PGSSENCMODE=disable` to the development environment to resolve sqlite3 error. #1326 #1331

## Fixed

- Fixed rake tasks to be run with `bundle exec`. #1320
- Fixed import name not being set when updating an import. #1269

## Added

- LocationIQ can now be used as a geocoding service. Set `LOCATIONIQ_API_KEY` to configure it. #1334


# 0.27.2 - 2025-06-02

You can now safely remove Redis and Sidekiq from your `docker-compose.yml` file, both containers, related volumes, environment variables and container dependencies.

```diff
services:
- dawarich_redis:
-   image: redis:7.0-alpine
-   container_name: dawarich_redis
-   command: redis-server
-   networks:
-     - dawarich
-   volumes:
-     - dawarich_shared:/data
-   restart: always
-   healthcheck:
-     test: [ "CMD", "redis-cli", "--raw", "incr", "ping" ]
-     interval: 10s
-     retries: 5
-     start_period: 30s
-     timeout: 10s
...
  dawarich_app:
    image: freikin/dawarich:latest
    environment:
      RAILS_ENV: development
-     REDIS_URL: redis://dawarich_redis:6379/0
...
    depends_on:
      dawarich_db:
        condition: service_healthy
        restart: true
-     dawarich_redis:
-       condition: service_healthy
-       restart: true
...
- dawarich_sidekiq:
-   image: freikin/dawarich:latest
-   container_name: dawarich_sidekiq
-   volumes:
-     - dawarich_public:/var/app/public
-     - dawarich_watched:/var/app/tmp/imports/watched
-     - dawarich_storage:/var/app/storage
-   networks:
-     - dawarich
-   stdin_open: true
-   tty: true
-   entrypoint: sidekiq-entrypoint.sh
-   command: ['sidekiq']
-   restart: on-failure
-   environment:
-     RAILS_ENV: development
-     REDIS_URL: redis://dawarich_redis:6379/0
-     DATABASE_HOST: dawarich_db
-     DATABASE_USERNAME: postgres
-     DATABASE_PASSWORD: password
-     DATABASE_NAME: dawarich_development
-     APPLICATION_HOSTS: localhost
-     BACKGROUND_PROCESSING_CONCURRENCY: 10
-     APPLICATION_PROTOCOL: http
-     PROMETHEUS_EXPORTER_ENABLED: false
-     PROMETHEUS_EXPORTER_HOST: dawarich_app
-     PROMETHEUS_EXPORTER_PORT: 9394
-     SELF_HOSTED: "true"
-     STORE_GEODATA: "true"
-   logging:
-     driver: "json-file"
-     options:
-       max-size: "100m"
-       max-file: "5"
-   healthcheck:
-     test: [ "CMD-SHELL", "bundle exec sidekiqmon processes | grep $${HOSTNAME}" ]
-     interval: 10s
-     retries: 30
-     start_period: 30s
-     timeout: 10s
-   depends_on:
-     dawarich_db:
-       condition: service_healthy
-       restart: true
-     dawarich_redis:
-       condition: service_healthy
-       restart: true
-     dawarich_app:
-       condition: service_healthy
-       restart: true
```

## Removed

- Redis and Sidekiq.



# 0.27.1 - 2025-06-01

## Fixed

- Cache jobs are now being scheduled correctly after app start.
- `countries.geojson` now have fixed alpha codes for France and Norway



# 0.27.0 - 2025-06-01

⚠️ This release includes a breaking change. ⚠️

Starting 0.27.0, Dawarich is using SolidQueue and SolidCache to run background jobs and cache data. Before updating, make sure your Sidekiq queues (https://your_dawarich_app/sidekiq) are empty.

Moving to SolidQueue and SolidCache will require creating new SQLite databases, which will be created automatically when you start the app. They will be stored in the `dawarich_db_data` volume.

Background jobs interface is now available at `/jobs` page.

Please, update your `docker-compose.yml` and add the following:

```diff
  dawarich_app:
    image: freikin/dawarich:latest
    container_name: dawarich_app
    volumes:
      - dawarich_public:/var/app/public
      - dawarich_watched:/var/app/tmp/imports/watched
      - dawarich_storage:/var/app/storage
+     - dawarich_db_data:/dawarich_db_data
...
    environment:
      ...
      DATABASE_NAME: dawarich_development
      # SQLite database paths for secondary databases
+     QUEUE_DATABASE_PATH: /dawarich_db_data/dawarich_development_queue.sqlite3
+     CACHE_DATABASE_PATH: /dawarich_db_data/dawarich_development_cache.sqlite3
+     CABLE_DATABASE_PATH: /dawarich_db_data/dawarich_development_cable.sqlite3
```


## Fixed

- Enable caching in development for the docker image to improve performance.

## Changed

- SolidCache is now being used for caching instead of Redis.
- SolidQueue is now being used for background jobs instead of Sidekiq.
- SolidCable is now being used as ActionCable adapter.
- Background jobs are now being run as Puma plugin instead of separate Docker container.
- The `rc` docker image is now being built for amd64 architecture only to speed up the build process.
- Deleting an import with many points now works significantly faster.



# 0.26.7 - 2025-05-29

## Fixed

- Popups now showing distance in the correct distance unit. #1258

## Added

- Bunch of system tests to cover map interactions.


# 0.26.6 - 2025-05-22

## Added

- armv8 to docker build. #1249

## Changed

- Points are now being created in the `points` queue. #1243
- Route opacity is now being displayed as percentage in the map settings. #462 #1224
- Exported GeoJSON file now contains coordinates as floats instead of strings, as per RFC 7946. #762
- Fog of war now can be set to 200 meter per point. #630
# 0.26.5 - 2025-05-20

## Fixed

- Wget is back to fix healthchecks. #1241 #1231
- Dockerfile.prod is now using slim image. #1245
- Dockerfiles now use jemalloc with check for architecture. #1235

# 0.26.4 - 2025-05-19

## Changed

- Docker image is now using slim image to introduce some memory optimizations.
- The trip page now looks a bit nicer.
- The "Yesterday" button on the map page was changed to "Today". #1215
- The "Create Import" button now disabled until files are uploaded.

# 0.26.3 - 2025-05-18

## Fixed

- Fixed a bug where default distance unit was not being set for users. #1206


# 0.26.2 - 2025-05-18

## Fixed

- Seeds are now working properly. #1207
- Fixed a bug where France flag was not being displayed correctly. #1204
- Fix blank map page caused by empty default distance unit. Default distance unit is now kilometers and can be changed in Settings -> Maps. #1206


# 0.26.1 - 2025-05-18

## Geodata on demand

This release introduces a new environment variable `STORE_GEODATA` with default value `true` to control whether to store geodata in the database or not. Currently, geodata is being used when:

- Fetching places geodata
- Fetching countries for a trip
- Suggesting place name for a visit

Opting out of storing geodata will make each feature that uses geodata to make a direct request to the geocoding service to calculate required data instead of using existing geodata from the database. Setting `STORE_GEODATA` to `false` can also use you some database space.

If you decide to opt out, you can safely delete your existing geodata from the database:

1. Get into the [console](https://dawarich.app/docs/FAQ/#how-to-enter-dawarich-console)
2. Run the following commands:

```ruby
Point.update_all(geodata: {}) # to remove existing geodata

ActiveRecord::Base.connection.execute("VACUUM FULL") # to free up some space
```

Note, that this will take some time to complete, depending on the number of points you have. This is not a required step.

If you're running your own Photon instance, you can safely set `STORE_GEODATA` to `false`, otherwise it'd be better to keep it enabled, because that way Dawarich will be using existing geodata for its calculations.

Also, after updating to this version, Dawarich will start a huge background job to calculate countries for all your points. Just let it work.

## Added

- Map page now has a button to go to the previous and next day. #296 #631 #904
- Clicking on number of countries and cities in stats cards now opens a modal with a list of countries and cities visited in that year.

## Changed

- Reverse geocoding is now working as on-demand job instead of storing the result in the database. #619
- Stats cards now show the last update time. #733
- Visit card now shows buttons to confirm or decline a visit only if it's not confirmed or declined yet.
- Distance unit is now being stored in the user settings. You can choose between kilometers and miles, default is kilometers. The setting is accessible in the user settings -> Maps -> Distance Unit. You might want to recalculate your stats after changing the unit. #1126
- Fog of war is now being displayed as lines instead of dots. Thanks to @MeijiRestored!

## Fixed

- Fixed a bug with an attempt to write points with same lonlat and timestamp from iOS app. #1170
- Importing GeoJSON files now saves velocity if it was stored in either `velocity` or `speed` property.
- `bundle exec rake points:migrate_to_lonlat` should work properly now. #1083 #1161
- PostGIS extension is now being enabled only if it's not already enabled. #1186
- Fixed a bug where visits were returning into Suggested state after being confirmed or declined. #848
- If no points are found for a month during stats calculation, stats are now being deleted instead of being left empty. #1066 #406

## Removed

- Removed `DISTANCE_UNIT` constant. It can be safely removed from your environment variables in docker-compose.yml.


# 0.26.0 - 2025-05-08

⚠️ This release includes a breaking change. ⚠️

Starting this version, Dawarich requires PostgreSQL 17 with PostGIS 3.5. If you haven't updated your database image yet, please consider doing so as suggested in the [docs on the website](https://dawarich.app/docs/tutorials/update-postgresql/). Simply replacing the image in the `docker-compose.yml` unfortunately doesn't work, as PostgreSQL 17 is not backwards compatible with 14 (which was used in previous versions).

If you have encountered problems with moving to a PostGIS image while still on Postgres 14, I collected a selection of compatible docker images for different CPU architectures, which you can also find in the [docs](https://dawarich.app/docs/tutorials/moving-to-postgis/). New users will be automatically provisioned with PostgreSQL 17 with PostGIS 3.5 with default `docker-compose.yml` file.

**You still may use PostgreSQL 14, but no support will be provided for it starting this version. It's strongly recommended to update to PostgreSQL 17.**

## Changed

- Dawarich now uses PostgreSQL 17 with PostGIS 3.5 by default.


# 0.25.10 - 2025-05-08

## Added

- Vector maps are supported in non-self-hosted mode.
- Credentials for Sidekiq UI are now being set via environment variables: `SIDEKIQ_USERNAME` and `SIDEKIQ_PASSWORD`. Default credentials are `sidekiq` and `password`. If you don't set them, in self-hosted mode, Sidekiq UI will not be protected by basic auth.
- New import page now shows progress of the upload.

## Changed

- Datetime is now being displayed with seconds in the Points page. #1088
- Imported files are now being uploaded via direct uploads.
- `/api/v1/points` endpoint now creates accepted points synchronously.

## Removed

- Sample points are no longer being imported automatically for new users.

# 0.25.9 - 2025-04-29

## Fixed

- `bundle exec rake points:migrate_to_lonlat` task now works properly.

# 0.25.8 - 2025-04-24

## Fixed

- Database was not being created if it didn't exist. #1076

## Removed

- `RAILS_MASTER_KEY` environment variable is no longer being set. You can safely remove it from your environment variables.

# 0.25.7 - 2025-04-24

## Fixed

- Map loading error. #1094

# 0.25.6 - 2025-04-23

## Added

- In the map settings (top left corner of the map), you can now select colors for your colored routes. #682

## Changed

- Import edit page now allows to edit import name.
- Importing data now does not create a notification for the user.
- Updating stats now does not create a notification for the user.

## Fixed

- Fixed a bug where an import was failing due to partial file download. #1069 #1073 #1024 #1051

# 0.25.5 - 2025-04-18

This release introduces a new way to send transactional emails using SMTP. Example may include password reset, email confirmation, etc.

To enable SMTP mailing, you need to set the following environment variables:

- `SMTP_SERVER` - SMTP server address.
- `SMTP_PORT` - SMTP server port.
- `SMTP_DOMAIN` - SMTP server domain.
- `SMTP_USERNAME` - SMTP server username.
- `SMTP_PASSWORD` - SMTP server password.
- `SMTP_FROM` - Email address to send emails from.

This is optional feature and is not required for the app to work.

## Removed

- Optional telemetry was removed from the app. The `ENABLE_TELEMETRY` env var can be safely removed from docker compose.

## Changed

- `bundle exec rake points:migrate_to_lonlat` task now also tries to extract latitude and longitude from `raw_data` column before using `longitude` and `latitude` columns to fill `lonlat` column.
- Docker entrypoints are now using `DATABASE_NAME` environment variable to check if Postgres is existing/available.
- Sidekiq web UI is now protected by basic auth. Use `SIDEKIQ_USERNAME` and `SIDEKIQ_PASSWORD` environment variables to set the credentials.

## Added

- You can now provide SMTP settings in ENV vars to send emails.
- You can now edit imports. #1044 #623

## Fixed

- Importing data from Immich now works correctly. #1019


# 0.25.4 - 2025-04-02

⚠️ This release includes a breaking change. ⚠️

Make sure to add `dawarich_storage` volume and `SELF_HOSTED: "true"` to your `docker-compose.yml` file. Example:

```diff
...

  dawarich_app:
    image: freikin/dawarich:latest
    container_name: dawarich_app
    volumes:
      - dawarich_public:/var/app/public
      - dawarich_watched:/var/app/tmp/imports/watched
+     - dawarich_storage:/var/app/storage
...
    environment:
+     SELF_HOSTED: "true"

...

  dawarich_sidekiq:
    image: freikin/dawarich:latest
    container_name: dawarich_sidekiq
    volumes:
      - dawarich_public:/var/app/public
      - dawarich_watched:/var/app/tmp/imports/watched
+     - dawarich_storage:/var/app/storage
...
    environment:
+     SELF_HOSTED: "true"


volumes:
  dawarich_db_data:
  dawarich_shared:
  dawarich_public:
  dawarich_watched:
+ dawarich_storage:
```


In this release we're changing the way import files are being stored. Previously, they were being stored in the `raw_data` column of the `imports` table. Now, they are being attached to the import record. All new imports will be using the new storage, to migrate existing imports, you can use the `bundle exec rake imports:migrate_to_new_storage` task. Run it in the container shell.

This is an optional task, that will not affect your points or other data.
Big imports might take a while to migrate, so be patient.

Also, you can now migrate existing exports to the new storage using the `bundle exec rake exports:migrate_to_new_storage` task (in the container shell) or just delete them.

If your hardware doesn't have enough memory to migrate the imports, you can delete your imports and re-import them.

## Added

- Sentry is now can be used for error tracking.
- Subscription management is now available in non self-hosted mode.

## Changed

- Import files are now being attached to the import record instead of being stored in the `raw_data` database column.
- Import files can now be stored in S3-compatible storage.
- Export files are now being attached to the export record instead of being stored in the file system.
- Export files can now be stored in S3-compatible storage.
- Users can now import Google's Records.json file via the UI instead of using the CLI.
- Optional telemetry sending is now disabled and will be removed in the future.

## Fixed

- Moving points on the map now works correctly. #957
- `bundle exec rake points:migrate_to_lonlat` task now also reindexes the points table.
- Fixed filling `lonlat` column for old places after reverse geocoding.
- Deleting an import now correctly recalculates stats.
- Datetime across the app is now being displayed in human readable format, i.e 26 Dec 2024, 13:49. Hover over the datetime to see the ISO 8601 timestamp.


# 0.25.3 - 2025-03-22

## Fixed

- Fixed missing `bundle exec rake points:migrate_to_lonlat` task.

# 0.25.2 - 2025-03-21

## Fixed

- Migration to add unique index to points now contains code to remove duplicates from the database.
- Issue with ESRI maps not being displayed correctly. #956

## Added

- `bundle exec rake data_cleanup:remove_duplicate_points` task added to remove duplicate points from the database and export them to a CSV file.
- `bundle exec rake points:migrate_to_lonlat` task added for convenient manual migration of points to the new `lonlat` column.
- `bundle exec rake users:activate` task added to activate all users.

## Changed

- Merged visits now use the combined name of the merged visits.

# 0.25.1 - 2025-03-17

## Fixed

- Coordinates on the Points page are now being displayed correctly.

# 0.25.0 - 2025-03-09

This release is focused on improving the visits experience.

Since previous implementation of visits was not working as expected, this release introduces a new approach. It is recommended to remove all _non-confirmed_ visits before or after updating to this version.

There is a known issue when data migrations are not being run automatically on some systems. If you're experiencing issues when opening map page, trips page or when trying to see visits, try executing the following command in the [Console](https://dawarich.app/docs/FAQ/#how-to-enter-dawarich-console):

```ruby
User.includes(:tracked_points, visits: :places).find_each do |user|
  places_to_update = user.places.where(lonlat: nil)

  # For each place, set the lonlat value based on longitude and latitude
  places_to_update.find_each do |place|
    next if place.longitude.nil? || place.latitude.nil?

    # Set the lonlat to a PostGIS point with the proper SRID
    # rubocop:disable Rails/SkipsModelValidations
    place.update_column(:lonlat, "SRID=4326;POINT(#{place.longitude} #{place.latitude})")
    # rubocop:enable Rails/SkipsModelValidations
  end

  user.tracked_points.update_all('lonlat = ST_SetSRID(ST_MakePoint(longitude, latitude), 4326)')
end
```

With any errors, don't hesitate to ask for help in the [Discord server](https://discord.gg/pHsBjpt5J8).

## Added

- A new button to open the visits drawer.
- User can now confirm or decline visits directly from the visits drawer.
- Visits are now being shown on the map: orange circles for suggested visits and slightly bigger blue circles for confirmed visits.
- User can click on a visit circle to rename it and select a place for it.
- User can click on a visit card in the drawer panel to move to it on the map.
- User can select click on the "Select area" button in the top right corner of the map to select an area on the map. Once area is selected, visits for all times in that area will be shown on the map, regardless of whether they are in the selected time range or not.
- User can now select two or more visits in the visits drawer and merge them into a single visit. This operation is not reversible.
- User can now select two or more visits in the visits drawer and confirm or decline them at once. This operation is not reversible.
- Status field to the User model. Inactive users are now being restricted from accessing some of the functionality, which is mostly about writing data to the database. Reading is remaining unrestricted.
- After user is created, a sample import is being created for them to demonstrate how to use the app.


## Changed

- Links to Points, Visits & Places, Imports and Exports were moved under "My data" section in the navbar.
- Restrict access to Sidekiq in non self-hosted mode.
- Restrict access to background jobs in non self-hosted mode.
- Restrict access to users management in non self-hosted mode.
- Restrict access to API for inactive users.
- All users in self-hosted mode are active by default.
- Points are now using `lonlat` column for storing longitude and latitude.
- Semantic history points are now being imported much faster.
- GPX files are now being imported much faster.
- Trips, places and points are now using PostGIS' database attributes for storing longitude and latitude.
- Distance calculation are now using Postgis functions and expected to be more accurate.

## Fixed

- Fixed a bug where non-admin users could not import Immich and Photoprism geolocation data.
- Fixed a bug where upon point deletion it was not being removed from the map, while it was actually deleted from the database. #883
- Fixed a bug where upon import deletion stats were not being recalculated. #824

# 0.24.1 - 2025-02-13

## Custom map tiles

In the user settings, you can now set a custom tile URL for the map. This is useful if you want to use a custom map tile provider or if you want to use a map tile provider that is not listed in the dropdown.

To set a custom tile URL, go to the user settings and set the `Maps` section to your liking. Be mindful that currently, only raster tiles are supported. The URL should be a valid tile URL, like `https://{s}.tile.openstreetmap.org/{z}/{x}/{y}.png`. You, as the user, are responsible for any extra costs that may occur due to using a custom tile URL.

### Added

- Safe settings for user with default values.
- Nominatim API is now supported as a reverse geocoding provider.
- In the user settings, you can now set a custom tile URL for the map. #429 #715
- In the user map settings, you can now see a chart of map tiles usage.
- If you have Prometheus exporter enabled, you can now see a `ruby_dawarich_map_tiles` metric in Prometheus, which shows the total number of map tiles loaded. Example:

```
# HELP ruby_dawarich_map_tiles_usage
# TYPE ruby_dawarich_map_tiles_usage counter
ruby_dawarich_map_tiles_usage 99
```

### Fixed

- Speed on the Points page is now being displayed in kilometers per hour. #700
- Fog of war displacement #774

### Reverted

- #748

# 0.24.0 - 2025-02-10

## Points speed units

Dawarich expects speed to be sent in meters per second. It's already known that OwnTracks and GPSLogger (in some configurations) are sending speed in kilometers per hour.

In GPSLogger it's easily fixable: if you previously had `"vel": "%SPD_KMH"`, change it to `"vel": "%SPD"`, like it's described in the [docs](https://dawarich.app/docs/tutorials/track-your-location#gps-logger).

In OwnTracks it's a bit more complicated. You can't change the speed unit in the settings, so Dawarich will expect speed in kilometers per hour and will convert it to meters per second. Nothing is needed to be done from your side.

Now, we need to fix existing points with speed in kilometers per hour. The following guide assumes that you have been tracking your location exclusively with speed in kilometers per hour. If you have been using both speed units (say, were tracking with OwnTracks in kilometers per hour and with GPSLogger in meters per second), you need to decide what to do with points that have speed in kilometers per hour, as there is no easy way to distinguish them from points with speed in meters per second.

To convert speed in kilometers per hour to meters per second in your points, follow these steps:

1. Enter [Dawarich console](https://dawarich.app/docs/FAQ#how-to-enter-dawarich-console)
2. Run `points = Point.where(import_id: nil).where.not(velocity: [nil, "0"]).where("velocity NOT LIKE '%.%'")`. This will return all tracked (not imported) points.
3. Run
```ruby
points.update_all("velocity = CAST(ROUND(CAST((CAST(velocity AS FLOAT) * 1000 / 3600) AS NUMERIC), 1) AS TEXT)")

```

This will convert speed in kilometers per hour to meters per second and round it to 1 decimal place.

If you have been using both speed units, but you know the dates where you were tracking with speed in kilometers per hour, on the second step of the instruction above, you can add `where("timestamp BETWEEN ? AND ?", Date.parse("2025-01-01").beginning_of_day.to_i, Date.parse("2025-01-31").end_of_day.to_i)` to the query to convert speed in kilometers per hour to meters per second only for a specific period of time. Resulting query will look like this:

```ruby
start_at = DateTime.new(2025, 1, 1, 0, 0, 0).in_time_zone(Time.current.time_zone).to_i
end_at = DateTime.new(2025, 1, 31, 23, 59, 59).in_time_zone(Time.current.time_zone).to_i
points = Point.where(import_id: nil).where.not(velocity: [nil, "0"]).where("timestamp BETWEEN ? AND ?", start_at, end_at).where("velocity NOT LIKE '%.%'")
```

This will select points tracked between January 1st and January 31st 2025. Then just use step 3 to convert speed in kilometers per hour to meters per second.

### Changed

- Speed for points, that are sent to Dawarich via `POST /api/v1/owntracks/points` endpoint, will now be converted to meters per second, if `topic` param is sent. The official GPSLogger instructions are assuming user won't be sending `topic` param, so this shouldn't affect you if you're using GPSLogger.

### Fixed

- After deleting one point from the map, other points can now be deleted as well. #723 #678
- Fixed a bug where export file was not being deleted from the server after it was deleted. #808
- After an area was drawn on the map, a popup is now being shown to allow user to provide a name and save the area. #740
- Docker entrypoints now use database name to fix problem with custom database names.
- Garmin GPX files with empty tracks are now being imported correctly. #827

### Added

- `X-Dawarich-Version` header to the `GET /api/v1/health` endpoint response.

# 0.23.6 - 2025-02-06

### Added

- Enabled Postgis extension for PostgreSQL.
- Trips are now store their paths in the database independently of the points.
- Trips are now being rendered on the map using their precalculated paths instead of list of coordinates.

### Changed

- Ruby version was updated to 3.4.1.
- Requesting photos on the Map page now uses the start and end dates from the URL params. #589

# 0.23.5 - 2025-01-22

### Added

- A test for building rc Docker image.

### Fixed

- Fix authentication to `GET /api/v1/countries/visited_cities` with header `Authorization: Bearer YOUR_API_KEY` instead of `api_key` query param. #679
- Fix a bug where a gpx file with empty tracks was not being imported. #646
- Fix a bug where rc version was being checked as a stable release. #711

# 0.23.3 - 2025-01-21

### Changed

- Synology-related files are now up to date. #684

### Fixed

- Drastically improved performance for Google's Records.json import. It will now take less than 5 minutes to import 500,000 points, which previously took a few hours.

### Fixed

- Add index only if it doesn't exist.

# 0.23.1 - 2025-01-21

### Fixed

- Renamed unique index on points to `unique_points_lat_long_timestamp_user_id_index` to fix naming conflict with `unique_points_index`.

# 0.23.0 - 2025-01-20

## ⚠️ IMPORTANT ⚠️

This release includes a data migration to remove duplicated points from the database. It will not remove anything except for duplcates from the `points` table, but please make sure to create a [backup](https://dawarich.app/docs/tutorials/backup-and-restore) before updating to this version.

### Added

- `POST /api/v1/points/create` endpoint added.
- An index to guarantee uniqueness of points across `latitude`, `longitude`, `timestamp` and `user_id` values. This is introduced to make sure no duplicates will be created in the database in addition to previously existing validations.
- `GET /api/v1/users/me` endpoint added to get current user.

# 0.22.4 - 2025-01-20

### Added

- You can now drag-n-drop a point on the map to update its position. Enable the "Points" layer on the map to see the points.
- `PATCH /api/v1/points/:id` endpoint added to update a point. It only accepts `latitude` and `longitude` params. #51 #503

### Changed

- Run seeds even in prod env so Unraid users could have default user.
- Precompile assets in production env using dummy secret key base.

### Fixed

- Fixed a bug where route wasn't highlighted when it was hovered or clicked.

# 0.22.3 - 2025-01-14

### Changed

- The Map now uses a canvas to draw polylines, points and fog of war. This should improve performance in browser with a lot of points and polylines.

# 0.22.2 - 2025-01-13

✨ The Fancy Routes release ✨

### Added

- In the Map Settings (coggle in the top left corner of the map), you can now enable/disable the Fancy Routes feature. Simply said, it will color your routes based on the speed of each segment.
- Hovering over a polyline now shows the speed of the segment. Move cursor over a polyline to see the speed of different segments.
- Distance and points number in the custom control to the map.

### Changed

- The name of the "Polylines" feature is now "Routes".

⚠️ Important note on the Prometheus monitoring ⚠️

In the previous release, `bin/dev` command in the default `docker-compose.yml` file was replaced with `bin/rails server -p 3000 -b ::`, but this way Dawarich won't be able to start Prometheus Exporter. If you want to use Prometheus monitoring, you need to use `bin/dev` command instead.

Example:

```diff
  dawarich_app:
    image: freikin/dawarich:latest
...
-    command: ['bin/rails', 'server', '-p', '3000', '-b', '::']
+    command: ['bin/dev']
```

# 0.22.1 - 2025-01-09

### Removed

- Gems caching volume from the `docker-compose.yml` file.

To update existing `docker-compose.yml` to new changes, refer to the following:

```diff
  dawarich_app:
    image: freikin/dawarich:latest
...
    volumes:
-      - dawarich_gem_cache_app:/usr/local/bundle/gems
...
  dawarich_sidekiq:
    image: freikin/dawarich:latest
...
    volumes:
-      - dawarich_gem_cache_app:/usr/local/bundle/gems
...

volumes:
  dawarich_db_data:
- dawarich_gem_cache_app:
- dawarich_gem_cache_sidekiq:
  dawarich_shared:
  dawarich_public:
  dawarich_watched:
```

### Changed

- `GET /api/v1/health` endpoint now returns a `X-Dawarich-Response: Hey, Im alive and authenticated!` header if user is authenticated.

# 0.22.0 - 2025-01-09

⚠️ This release introduces a breaking change. ⚠️

Please read this release notes carefully before upgrading.

Docker-related files were moved to the `docker` directory and some of them were renamed. Before upgrading, study carefully changes in the `docker/docker-compose.yml` file and update your docker-compose file accordingly, so it uses the new files and commands. Copying `docker/docker-compose.yml` blindly may lead to errors.

No volumes were removed or renamed, so with a proper docker-compose file, you should be able to upgrade without any issues.

To update existing `docker-compose.yml` to new changes, refer to the following:

```diff
  dawarich_app:
    image: freikin/dawarich:latest
...
-    entrypoint: dev-entrypoint.sh
-    command: ['bin/dev']
+    entrypoint: web-entrypoint.sh
+    command: ['bin/rails', 'server', '-p', '3000', '-b', '::']
...
  dawarich_sidekiq:
    image: freikin/dawarich:latest
...
-    entrypoint: dev-entrypoint.sh
-    command: ['bin/dev']
+    entrypoint: sidekiq-entrypoint.sh
+    command: ['bundle', 'exec', 'sidekiq']
```

Although `docker-compose.production.yml` was added, it's not being used by default. It's just an example of how to configure Dawarich for production. The default `docker-compose.yml` file is still recommended for running the app.

### Changed

- All docker-related files were moved to the `docker` directory.
- Default memory limit for `dawarich_app` and `dawarich_sidekiq` services was increased to 4GB.
- `dawarich_app` and `dawarich_sidekiq` services now use separate entrypoint scripts.
- Gems (dependency libraries) are now being shipped as part of the Dawarich Docker image.

### Fixed

- Visit suggesting job does nothing if user has no tracked points.
- `BulkStatsCalculationJob` now being called without arguments in the data migration.

### Added

- A proper production Dockerfile, docker-compose and env files.

# 0.21.6 - 2025-01-07

### Changed

- Disabled visit suggesting job after import.
- Improved performance of the `User#years_tracked` method.

### Fixed

- Inconsistent password for the `dawarich_db` service in `docker-compose_mounted_volumes.yml`. #605
- Points are now being rendered with higher z-index than polylines. #577
- Run cache cleaning and preheating jobs only on server start. #594

# 0.21.5 - 2025-01-07

You may now use Geoapify API for reverse geocoding. To obtain an API key, sign up at https://myprojects.geoapify.com/ and create a new project. Make sure you have read and understood the [pricing policy](https://www.geoapify.com/pricing) and [Terms and Conditions](https://www.geoapify.com/terms-and-conditions/).

### Added

- Geoapify API support for reverse geocoding. Provide `GEOAPIFY_API_KEY` env var to use it.

### Removed

- Photon ENV vars from the `.env.development` and docker-compose.yml files.
- `APPLICATION_HOST` env var.
- `REVERSE_GEOCODING_ENABLED` env var.

# 0.21.4 - 2025-01-05

### Fixed

- Fixed a bug where Photon API for patreon supporters was not being used for reverse geocoding.

# 0.21.3 - 2025-01-04

### Added

- A notification about Photon API being under heavy load.

### Removed

- The notification about telemetry being enabled.

### Reverted

- ~~Imported points will now be reverse geocoded only after import is finished.~~

# 0.21.2 - 2024-12-25

### Added

- Logging for Immich responses.
- Watcher now supports all data formats that can be imported via web interface.

### Changed

- Imported points will now be reverse geocoded only after import is finished.

### Fixed

- Markers on the map are now being rendered with higher z-index than polylines. #577

# 0.21.1 - 2024-12-24

### Added

- Cache cleaning and preheating upon application start.
- `PHOTON_API_KEY` env var to set Photon API key. It's an optional env var, but it's required if you want to use Photon API as a Patreon supporter.
- 'X-Dawarich-Response' header to the `GET /api/v1/health` endpoint. It's set to 'Hey, I\'m alive!' to make it easier to check if the API is working.

### Changed

- Custom config for PostgreSQL is now optional in `docker-compose.yml`.

# 0.21.0 - 2024-12-20

⚠️ This release introduces a breaking change. ⚠️

The `dawarich_db` service now uses a custom `postgresql.conf` file.

As @tabacha pointed out in #549, the default `shm_size` for the `dawarich_db` service is too small and it may lead to database performance issues. This release introduces a `shm_size` parameter to the `dawarich_db` service to increase the size of the shared memory for PostgreSQL. This should help database with peforming vacuum and other operations. Also, it introduces a custom `postgresql.conf` file to the `dawarich_db` service.

To mount a custom `postgresql.conf` file, you need to create a `postgresql.conf` file in the `dawarich_db` service directory and add the following line to it:

```diff
  dawarich_db:
    image: postgis/postgis:14-3.5-alpine
    shm_size: 1G
    container_name: dawarich_db
    volumes:
      - dawarich_db_data:/var/lib/postgresql/data
      - dawarich_shared:/var/shared
+     - ./postgresql.conf:/etc/postgresql/postgres.conf # Provide path to custom config
  ...
    healthcheck:
      test: [ "CMD-SHELL", "pg_isready -U postgres -d dawarich_development" ]
      interval: 10s
      retries: 5
      start_period: 30s
      timeout: 10s
+   command: postgres -c config_file=/etc/postgresql/postgres.conf # Use custom config
```

To ensure your database is using custom config, you can connect to the container (`docker exec -it dawarich_db psql -U postgres`) and run `SHOW config_file;` command. It should return the following path: `/etc/postgresql/postgresql.conf`.

An example of a custom `postgresql.conf` file is provided in the `postgresql.conf.example` file.

### Added

- A button on a year stats card to update stats for the whole year. #466
- A button on a month stats card to update stats for a specific month. #466
- A confirmation alert on the Notifications page before deleting all notifications.
- A `shm_size` parameter to the `dawarich_db` service to increase the size of the shared memory for PostgreSQL. This should help database with peforming vacuum and other operations.

```diff
  ...
  dawarich_db:
    image: postgis/postgis:14-3.5-alpine
+   shm_size: 1G
  ...
```

- In addition to `api_key` parameter, `Authorization` header is now being used to authenticate API requests. #543

Example:

```
Authorization: Bearer YOUR_API_KEY
```

### Changed

- The map borders were expanded to make it easier to scroll around the map for New Zealanders.
- The `dawarich_db` service now uses a custom `postgresql.conf` file.
- The popup over polylines now shows dates in the user's format, based on their browser settings.

# 0.20.2 - 2024-12-17

### Added

- A point id is now being shown in the point popup.

### Fixed

- North Macedonia is now being shown on the scratch map. #537

### Changed

- The app process is now bound to :: instead of 0.0.0.0 to provide compatibility with IPV6.
- The app was updated to use Rails 8.0.1.

# 0.20.1 - 2024-12-16

### Fixed

- Setting `reverse_geocoded_at` for points that don't have geodata is now being performed in background job, in batches of 10,000 points to prevent memory exhaustion and long-running data migration.

# 0.20.0 - 2024-12-16

### Added

- `GET /api/v1/points/tracked_months` endpoint added to get list of tracked years and months.
- `GET /api/v1/countries/visited_cities` endpoint added to get list of visited cities.
- A link to the docs leading to a help chart for k8s. #550
- A button to delete all notifications. #548
- A support for `RAILS_LOG_LEVEL` env var to change log level. More on that here: https://guides.rubyonrails.org/debugging_rails_applications.html#log-levels. The available log levels are: `:debug`, `:info`, `:warn`, `:error`, `:fatal`, and `:unknown`, corresponding to the log level numbers from 0 up to 5, respectively. The default log level is `:debug`. #540
- A devcontainer to improve developers experience. #546

### Fixed

- A point popup is no longer closes when hovering over a polyline. #536
- When polylines layer is disabled and user deletes a point from its popup, polylines layer is no longer being enabled right away. #552
- Paths to gems within the sidekiq and app containers. #499

### Changed

- Months and years navigation is moved to a map panel on the right side of the map.
- List of visited cities is now being shown in a map panel on the right side of the map.

# 0.19.7 - 2024-12-11

### Fixed

- Fixed a bug where upon deleting a point on the map, the confirmation dialog was shown multiple times and the point was not being deleted from the map until the page was reloaded. #435

### Changed

- With the "Points" layer enabled on the map, points with negative speed are now being shown in orange color. Since Overland reports negative speed for points that might be faulty, this should help you to identify them.
- On the Points page, speed of the points with negative speed is now being shown in red color.

# 0.19.6 - 2024-12-11

⚠️ This release introduces a breaking change. ⚠️

The `dawarich_shared` volume now being mounted to `/data` instead of `/var/shared` within the container. It fixes Redis data being lost on container restart.

To change this, you need to update the `docker-compose.yml` file:

```diff
  dawarich_redis:
    image: redis:7.0-alpine
    container_name: dawarich_redis
    command: redis-server
    volumes:
+     - dawarich_shared:/data
    restart: always
    healthcheck:
```

Telemetry is now disabled by default. To enable it, you need to set `ENABLE_TELEMETRY` env var to `true`. For those who have telemetry enabled using `DISABLE_TELEMETRY` env var set to `false`, telemetry is now disabled by default.

### Fixed

- Flash messages are now being removed after 5 seconds.
- Fixed broken migration that was preventing the app from starting.
- Visits page is now loading a lot faster than before.
- Redis data should now be preserved on container restart.
- Fixed a bug where export files could have double extension, e.g. `file.gpx.gpx`.

### Changed

- Places page is now accessible from the Visits & Places tab on the navbar.
- Exporting process is now being logged.
- `ENABLE_TELEMETRY` env var is now used instead of `DISABLE_TELEMETRY` to enable/disable telemetry.

# 0.19.5 - 2024-12-10

### Fixed

- Fixed a bug where the map and visits pages were throwing an error due to incorrect approach to distance calculation.

# 0.19.4 - 2024-12-10

⚠️ This release introduces a breaking change. ⚠️

The `GET /api/v1/trips/:id/photos` endpoint now returns a different structure of the response:

```diff
{
  id: 1,
  latitude: 10,
  longitude: 10,
  localDateTime: "2024-01-01T00:00:00Z",
  originalFileName: "photo.jpg",
  city: "Berlin",
  state: "Berlin",
  country: "Germany",
  type: "image",
+ orientation: "portrait",
  source: "photoprism"
}
```

### Fixed

- Fixed a bug where the Photoprism photos were not being shown on the trip page.
- Fixed a bug where the Immich photos were not being shown on the trip page.
- Fixed a bug where the route popup was showing distance in kilometers instead of miles. #490

### Added

- A link to the Photoprism photos on the trip page if there are any.
- A `orientation` field in the Api::PhotoSerializer, hence the `GET /api/v1/photos` endpoint now includes the orientation of the photo. Valid values are `portrait` and `landscape`.
- Examples for the `type`, `orientation` and `source` fields in the `GET /api/v1/photos` endpoint in the Swagger UI.
- `DISABLE_TELEMETRY` env var to disable telemetry. More on telemetry: https://dawarich.app/docs/tutorials/telemetry
- `reverse_geocoded_at` column added to the `points` table.

### Changed

- On the Stats page, the "Reverse geocoding" section is now showing the number of points that were reverse geocoded based on `reverse_geocoded_at` column, value of which is based on the time when the point was reverse geocoded. If no geodata for the point is available, `reverse_geocoded_at` will be set anyway. Number of points that were reverse geocoded but no geodata is available for them is shown below the "Reverse geocoded" number.


# 0.19.3 - 2024-12-06

### Changed

- Refactored stats calculation to calculate only necessary stats, instead of calculating all stats
- Stats are now being calculated every 1 hour instead of 6 hours
- List of years on the Map page is now being calculated based on user's points instead of stats. It's also being cached for 1 day due to the fact that it's usually a heavy operation based on the number of points.
- Reverse-geocoding points is now being performed in batches of 1,000 points to prevent memory exhaustion.

### Added

- In-app notification about telemetry being enabled.

# 0.19.2 - 2024-12-04

## The Telemetry release

Dawarich now can collect usage metrics and send them to InfluxDB. Before this release, the only metrics that could be somehow tracked by developers (only @Freika, as of now) were the number of stars on GitHub and the overall number of docker images being pulled, across all versions of Dawarich, non-splittable by version. New in-app telemetry will allow us to track more granular metrics, allowing me to make decisions based on facts, not just guesses.

I'm aware about the privacy concerns, so I want to be very transparent about what data is being sent and how it's used.

Data being sent:

- Number of DAU (Daily Active Users)
- App version
- Instance ID (unique identifier of the Dawarich instance built by hashing the api key of the first user in the database)

The data is being sent to a InfluxDB instance hosted by me and won't be shared with anyone.

Basically this set of metrics allows me to see how many people are using Dawarich and what versions they are using. No other data is being sent, nor it gives me any knowledge about individual users or their data or activity.

The telemetry is enabled by default, but it **can be disabled** by setting `DISABLE_TELEMETRY` env var to `true`. The dataset might change in the future, but any changes will be documented here in the changelog and in every release as well as on the [telemetry page](https://dawarich.app/docs/tutorials/telemetry) of the website docs.

### Added

- Telemetry feature. It's now collecting usage metrics and sending them to InfluxDB.

# 0.19.1 - 2024-12-04

### Fixed

- Sidekiq is now being correctly exported to Prometheus with `PROMETHEUS_EXPORTER_ENABLED=true` env var in `dawarich_sidekiq` service.

# 0.19.0 - 2024-12-04

## The Photoprism integration release

⚠️ This release introduces a breaking change. ⚠️
The `GET /api/v1/photos` endpoint now returns following structure of the response:

```json
[
  {
    "id": "1",
    "latitude": 11.22,
    "longitude": 12.33,
    "localDateTime": "2024-01-01T00:00:00Z",
    "originalFileName": "photo.jpg",
    "city": "Berlin",
    "state": "Berlin",
    "country": "Germany",
    "type": "image", // "image" or "video"
    "source": "photoprism" // "photoprism" or "immich"
  }
]
```

### Added

- Photos from Photoprism are now can be shown on the map. To enable this feature, you need to provide your Photoprism instance URL and API key in the Settings page. Then you need to enable "Photos" layer on the map (top right corner).
- Geodata is now can be imported from Photoprism to Dawarich. The "Import Photoprism data" button on the Imports page will start the import process.

### Fixed

- z-index on maps so they won't overlay notifications dropdown
- Redis connectivity where it's not required

# 0.18.2 - 2024-11-29

### Added

- Demo account. You can now login with `demo@dawarich.app` / `password` to see how Dawarich works. This replaces previous default credentials.

### Changed

- The login page now shows demo account credentials if `DEMO_ENV` env var is set to `true`.

# 0.18.1 - 2024-11-29

### Fixed

- Fixed a bug where the trips interface was breaking when Immich integration is not configured.

### Added

- Flash messages are now being shown on the map when Immich integration is not configured.

# 0.18.0 - 2024-11-28

## The Trips release

You can now create, edit and delete trips. To create a trip, click on the "New Trip" button on the Trips page. Provide a name, date and time for start and end of the trip. You can add your own notes to the trip as well.

If you have points tracked during provided timeframe, they will be automatically added to the trip and will be shown on the trip map.

Also, if you have Immich integrated, you will see photos from the trip on the trip page, along with a link to look at them on Immich.

### Added

- The Trips feature. Read above for more details.

### Changed

- Maps are now not so rough on the edges.

# 0.17.2 - 2024-11-27

### Fixed

- Retrieving photos from Immich now using `takenAfter` and `takenBefore` instead of `createdAfter` and `createdBefore`. With `createdAfter` and `createdBefore` Immich was returning no items some years.

# 0.17.1 - 2024-11-27

### Fixed

- Retrieving photos from Immich now correctly handles cases when Immich returns no items. It also logs the response from Immich for debugging purposes.

# 0.17.0 - 2024-11-26

## The Immich Photos release

With this release, Dawarich can now show photos from your Immich instance on the map.

To enable this feature, you need to provide your Immich instance URL and API key in the Settings page. Then you need to enable "Photos" layer on the map (top right corner).

An important note to add here is that photos are heavy and hence generate a lot of traffic. The response from Immich for specific dates is being cached in Redis for 1 day, and that may lead to Redis taking a lot more space than previously. But since the cache is being expired after 24 hours, you'll get your space back pretty soon.

The other thing worth mentioning is how Dawarich gets data from Immich. It goes like this:

1. When you click on the "Photos" layer, Dawarich will make a request to `GET /api/v1/photos` endpoint to get photos for the selected timeframe.
2. This endpoint will make a request to `POST /search/metadata` endpoint of your Immich instance to get photos for the selected timeframe.
3. The response from Immich is being cached in Redis for 1 day.
4. Dawarich's frontend will make a request to `GET /api/v1/photos/:id/thumbnail.jpg` endpoint to get photo thumbnail from Immich. The number of requests to this endpoint will depend on how many photos you have in the selected timeframe.
5. For each photo, Dawarich's frontend will make a request to `GET /api/v1/photos/:id/thumbnail.jpg` endpoint to get photo thumbnail from Immich. This thumbnail request is also cached in Redis for 1 day.


### Added

- If you have provided your Immich instance URL and API key, the map will now show photos from your Immich instance when Photos layer is enabled.
- `GET /api/v1/photos` endpoint added to get photos from Immich.
- `GET /api/v1/photos/:id/thumbnail.jpg` endpoint added to get photo thumbnail from Immich.

# 0.16.9 - 2024-11-24

### Changed

- Rate limit for the Photon API is now 1 request per second. If you host your own Photon API instance, reverse geocoding requests will not be limited.
- Requests to the Photon API are now have User-Agent header set to "Dawarich #{APP_VERSION} (https://dawarich.app)"

# 0.16.8 - 2024-11-20

### Changed

- Default number of Puma workers is now 2 instead of 1. This should improve the performance of the application. If you have a lot of users, you might want to increase the number of workers. You can do this by setting the `WEB_CONCURRENCY` env var in your `docker-compose.yml` file. Example:

```diff
  dawarich_app:
    image: freikin/dawarich:latest
    container_name: dawarich_app
    environment:
      ...
      WEB_CONCURRENCY: "2"
```

# 0.16.7 - 2024-11-20

### Changed

- Prometheus exporter is now bound to 0.0.0.0 instead of localhost
- `PROMETHEUS_EXPORTER_HOST` and `PROMETHEUS_EXPORTER_PORT` env vars were added to the `docker-compose.yml` file to allow you to set the host and port for the Prometheus exporter. They should be added to both `dawarich_app` and `dawarich_sidekiq` services Example:

```diff
  dawarich_app:
    image: freikin/dawarich:latest
    container_name: dawarich_app
    environment:
      ...
      PROMETHEUS_EXPORTER_ENABLED: "true"
+     PROMETHEUS_EXPORTER_HOST: 0.0.0.0
+     PROMETHEUS_EXPORTER_PORT: "9394"

  dawarich_sidekiq:
    image: freikin/dawarich:latest
    container_name: dawarich_sidekiq
    environment:
      ...
      PROMETHEUS_EXPORTER_ENABLED: "true"
+     PROMETHEUS_EXPORTER_HOST: dawarich_app
+     PROMETHEUS_EXPORTER_PORT: "9394"
```

# 0.16.6 - 2024-11-20

### Added

- Dawarich now can export metrics to Prometheus. You can find the metrics at `your.host:9394/metrics` endpoint. The metrics are being exported in the Prometheus format and can be scraped by Prometheus server. To enable exporting, set the `PROMETHEUS_EXPORTER_ENABLED` env var in your docker-compose.yml to `true`. Example:

```yaml
  dawarich_app:
    image: freikin/dawarich:latest
    container_name: dawarich_app
    environment:
      ...
      PROMETHEUS_EXPORTER_ENABLED: "true"
```

# 0.16.5 - 2024-11-18

### Changed

- Dawarich now uses `POST /api/search/metadata` endpoint to get geodata from Immich.

# 0.16.4 - 2024-11-12

### Added

- Admins can now see all users in the system on the Users page. The path is `/settings/users`.

### Changed

- Admins can now provide custom password for new users and update passwords for existing users on the Users page.
- The `bin/dev` file will no longer run `bin/rails tailwindcss:watch` command. It's useful only for development and doesn't really make sense to run it in production.

### Fixed

- Exported files will now always have an extension when downloaded. Previously, the extension was missing in case of GPX export.
- Deleting and sorting points on the Points page will now preserve filtering and sorting params when points are deleted or sorted. Previously, the page was being reloaded and filtering and sorting params were lost.

# 0.16.3 - 2024-11-10

### Fixed

- Make ActionCable respect REDIS_URL env var. Previously, ActionCable was trying to connect to Redis on localhost.

# 0.16.2 - 2024-11-08

### Fixed

- Exported GPX file now being correctly recognized as valid by Garmin Connect, Adobe Lightroom and (probably) other services. Previously, the exported GPX file was not being recognized as valid by these services.

# 0.16.1 - 2024-11-08

### Fixed

- Speed is now being recorded into points when a GPX file is being imported. Previously, the speed was not being recorded.
- GeoJSON file from GPSLogger now can be imported to Dawarich. Previously, the import was failing due to incorrect parsing of the file.

### Changed

- The Vists suggestion job is disabled. It will be re-enabled in the future with a new approach to the visit suggestion process.

# 0.16.0 - 2024-11-07

## The Websockets release

### Added

- New notifications are now being indicated with a blue-ish dot in the top right corner of the screen. Hovering over the bell icon will show you last 10 notifications.
- New points on the map will now be shown in real-time. No need to reload the map to see new points.
- User can now enable or disable Live Mode in the map controls. When Live Mode is enabled, the map will automatically scroll to the new points as they are being added to the map.

### Changed

- Scale on the map now shows the distance both in kilometers and miles.

# 0.15.13 - 2024-11-01

### Added

- `GET /api/v1/countries/borders` endpoint to get countries for scratch map feature

# 0.15.12 - 2024-11-01

### Added

- Scratch map. You can enable it in the map controls. The scratch map highlight countries you've visited. The scratch map is working properly only if you have your points reverse geocoded.

# 0.15.11 - 2024-10-29

### Added

- Importing Immich data on the Imports page now will trigger an attempt to write raw json file with the data from Immich to `tmp/imports/immich_raw_data_CURRENT_TIME_USER_EMAIL.json` file. This is useful to debug the problem with the import if it fails. #270

### Fixed

- New app version is now being checked every 6 hours instead of 1 day and the check is being performed in the background. #238

### Changed

- ⚠️ The instruction to import `Records.json` from Google Takeout now mentions `tmp/imports` directory instead of `public/imports`. ⚠️ #326
- Hostname definition for Sidekiq healtcheck to solve #344. See the diff:

```diff
  dawarich_sidekiq:
    image: freikin/dawarich:latest
    container_name: dawarich_sidekiq
    healthcheck:
-     test: [ "CMD-SHELL", "bundle exec sidekiqmon processes | grep $(hostname)" ]
+     test: [ "CMD-SHELL", "bundle exec sidekiqmon processes | grep ${HOSTNAME}" ]
```

- Renamed directories used by app and sidekiq containers for gems cache to fix #339:

```diff
  dawarich_app:
    image: freikin/dawarich:latest
    container_name: dawarich_sidekiq
    volumes:
-     - gem_cache:/usr/local/bundle/gems
+     - gem_cache:/usr/local/bundle/gems_app

...

  dawarich_sidekiq:
    image: freikin/dawarich:latest
    container_name: dawarich_sidekiq
    volumes:
-     - gem_cache:/usr/local/bundle/gems
+     - gem_cache:/usr/local/bundle/gems_sidekiq
```

# 0.15.10 - 2024-10-25

### Fixed

- Data migration that prevented the application from starting.

# 0.15.9 - 2024-10-24

### Fixed

- Stats distance calculation now correctly calculates the daily distances.

### Changed

- Refactored the stats calculation process to make it more efficient.

# 0.15.8 - 2024-10-22

### Added

- User can now select between "Raw" and "Simplified" mode in the map controls. "Simplified" mode will show less points, improving the map performance. "Raw" mode will show all points.

# 0.15.7 - 2024-10-19

### Fixed

- A bug where "RuntimeError: failed to get urandom" was being raised upon importing attempt on Synology.

# 0.15.6 - 2024-10-19

### Fixed

- Import of Owntracks' .rec files now correctly imports points. Previously, the import was failing due to incorrect parsing of the file.

# 0.15.5 - 2024-10-16

### Fixed

- Fixed a bug where Google Takeout import was failing due to unsupported date format with milliseconds in the file.
- Fixed a bug that prevented using the Photon API host with http protocol. Now you can use both http and https protocols for the Photon API host. You now need to explicitly provide `PHOTON_API_USE_HTTPS` to be `true` or `false` depending on what protocol you want to use. [Example](https://github.com/Freika/dawarich/blob/master/docker-compose.yml#L116-L117) is in the `docker-compose.yml` file.

### Changed

- The Map page now by default uses timeframe based on last point tracked instead of the today's points. If there are no points, the map will use the today's timeframe.
- The map on the Map page can no longer be infinitely scrolled horizontally. #299

# 0.15.4 - 2024-10-15

### Changed

- Use static version of `geocoder` library that supports http and https for Photon API host. This is a temporary solution until the change is available in a stable release.

### Added

- Owntracks' .rec files now can be imported to Dawarich. The import process is the same as for other kinds of files, just select the .rec file and choose "owntracks" as a source.

### Removed

- Owntracks' .json files are no longer supported for import as Owntracks itself does not export to this format anymore.

# 0.15.3 - 2024-10-05

To expose the watcher functionality to the user, a new directory `/tmp/imports/watched/` was created. Add new volume to the `docker-compose.yml` file to expose this directory to the host machine.

```diff
  ...

  dawarich_app:
    image: freikin/dawarich:latest
    container_name: dawarich_app
    volumes:
      - gem_cache:/usr/local/bundle/gems
      - public:/var/app/public
+     - watched:/var/app/tmp/watched

  ...

  dawarich_sidekiq:
      image: freikin/dawarich:latest
      container_name: dawarich_sidekiq
      volumes:
        - gem_cache:/usr/local/bundle/gems
        - public:/var/app/public
+       - watched:/var/app/tmp/watched

    ...

volumes:
  db_data:
  gem_cache:
  shared_data:
  public:
+ watched:
```

### Changed

- Watcher now looks into `/tmp/imports/watched/USER@EMAIL.TLD` directory instead of `/tmp/imports/watched/` to allow using arbitrary file names for imports

# 0.15.1 - 2024-10-04

### Added

- `linux/arm/v7` is added to the list of supported architectures to support Raspberry Pi 4 and other ARMv7 devices

# 0.15.0 - 2024-10-03

## The Watcher release

The /public/imporst/watched/ directory is watched by Dawarich. Any files you put in this directory will be imported into the database. The name of the file must start with an email of the user you want to import the file for. The email must be followed by an underscore symbol (_) and the name of the file.

For example, if you want to import a file for the user with the email address "email@dawarich.app", you would name the file "email@dawarich.app_2024-05-01_2024-05-31.gpx". The file will be imported into the database and the user will receive a notification in the app.

Both GeoJSON and GPX files are supported.


### Added

- You can now put your GPX and GeoJSON files to `tmp/imports/watched` directory and Dawarich will automatically import them. This is useful if you have a service that can put files to the directory automatically. The directory is being watched every 60 minutes for new files.

### Changed

- Monkey patch for Geocoder to support http along with https for Photon API host was removed becausee it was breaking the reverse geocoding process. Now you can use only https for the Photon API host. This might be changed in the future
- Disable retries for some background jobs

### Fixed

- Stats update is now being correctly triggered every 6 hours

# [0.14.7] - 2024-10-01

### Fixed

- Now you can use http protocol for the Photon API host if you don't have SSL certificate for it
- For stats, total distance per month might have been not equal to the sum of distances per day. Now it's fixed and values are equal
- Mobile view of the map looks better now


### Changed

- `GET /api/v1/points` can now accept optional `?order=asc` query parameter to return points in ascending order by timestamp. `?order=desc` is still available to return points in descending order by timestamp
- `GET /api/v1/points` now returns `id` attribute for each point

# [0.14.6] - 2024-29-30

### Fixed

- Points imported from Google Location History (mobile devise) now have correct timestamps

### Changed

- `GET /api/v1/points?slim=true` now returns `id` attribute for each point

# [0.14.5] - 2024-09-28

### Fixed

- GPX export now finishes correctly and does not throw an error in the end
- Deleting points from the Points page now preserves `start_at` and `end_at` values for the routes. #261
- Visits map now being rendered correctly in the Visits page. #262
- Fixed issue with timezones for negative UTC offsets. #194, #122
- Point page is no longer reloads losing provided timestamps when searching for points on Points page. #283

### Changed

- Map layers from Stadia were disabled for now due to necessary API key

# [0.14.4] - 2024-09-24

### Fixed

- GPX export now has time and elevation elements for each point

### Changed

- `GET /api/v1/points` will no longer return `raw_data` attribute for each point as it's a bit too much

### Added

- "Slim" version of `GET /api/v1/points`: pass optional param `?slim=true` to it and it will return only latitude, longitude and timestamp


# [0.14.3] — 2024-09-21

### Fixed

- Optimize order of the dockerfiles to leverage layer caching by @JoeyEamigh
- Add support for alternate postgres ports and db names in docker by @JoeyEamigh
- Creating exports directory if it doesn't exist by @tetebueno


## [0.14.1] — 2024-09-16

### Fixed

- Fixed a bug where the map was not loading due to invalid tile layer name


## [0.14.0] — 2024-09-15

### Added

- 17 new tile layers to choose from. Now you can select the tile layer that suits you the best. You can find the list of available tile layers in the map controls in the top right corner of the map under the layers icon.


## [0.13.7] — 2024-09-15

### Added

- `GET /api/v1/points` response now will include `X-Total-Pages` and `X-Current-Page` headers to make it easier to work with the endpoint
- The Pages point now shows total number of points found for provided date range

## Fixed

- Link to Visits page in notification informing about new visit suggestion


## [0.13.6] — 2024-09-13

### Fixed

- Flatten geodata retrieved from Immich before processing it to prevent errors


## [0.13.5] — 2024-09-08

### Added

- Links to view import points on the map and on the Points page on the Imports page.

### Fixed

- The Imports page now loading faster.

### Changed

- Default value for `RAILS_MAX_THREADS` was changed to 10.
- Visit suggestions background job was moved to its own low priority queue to prevent it from blocking other jobs.


## [0.13.4] — 2024-09-06

### Fixed

- Fixed a bug preventing the application from starting, when there is no users in the database but a data migration tries to update one.


## [0.13.3] — 2024-09-06

### Added

- Support for miles. To switch to miles, provide `DISTANCE_UNIT` environment variable with value `mi` in the `docker-compose.yml` file. Default value is `km`.

It's recommended to update your stats manually after changing the `DISTANCE_UNIT` environment variable. You can do this by clicking the "Update stats" button on the Stats page.

⚠️IMPORTANT⚠️: All settings are still should be provided in meters. All calculations though will be converted to feets and miles if `DISTANCE_UNIT` is set to `mi`.

```diff
  dawarich_app:
    image: freikin/dawarich:latest
    container_name: dawarich_app
    environment:
      APPLICATION_HOST: "localhost"
      APPLICATION_PROTOCOL: "http"
      APPLICATION_PORT: "3000"
      TIME_ZONE: "UTC"
+     DISTANCE_UNIT: "mi"
  dawarich_sidekiq:
    image: freikin/dawarich:latest
    container_name: dawarich_sidekiq
    environment:
      APPLICATION_HOST: "localhost"
      APPLICATION_PROTOCOL: "http"
      APPLICATION_PORT: "3000"
      TIME_ZONE: "UTC"
+     DISTANCE_UNIT: "mi"
```

### Changed

- Default time range on the map is now 1 day instead of 1 month. It will help you with performance issues if you have a lot of points in the database.


## [0.13.2] — 2024-09-06

### Fixed

- GeoJSON import now correctly imports files with FeatureCollection as a root object

### Changed

- The Points page now have number of points found for provided date range

## [0.13.1] — 2024-09-05

### Added

- `GET /api/v1/health` endpoint to check the health of the application with swagger docs

### Changed

- Ruby version updated to 3.3.4
- Visits suggestion process now will try to merge consecutive visits to the same place into one visit.


## [0.13.0] — 2024-09-03

The GPX and GeoJSON export release

⚠️ BREAKING CHANGES: ⚠️

Default exporting format is now GeoJSON instead of Owntracks-like JSON. This will allow you to use the exported data in other applications that support GeoJSON format. It's also important to highlight, that GeoJSON format does not describe a way to store any time-related data. Dawarich relies on the `timestamp` field in the GeoJSON format to determine the time of the point. The value of the `timestamp` field should be a Unix timestamp in seconds. If you import GeoJSON data that does not have a `timestamp` field, the point will not be imported.

Example of a valid point in GeoJSON format:

```json
{
  "type": "Feature",
  "geometry": {
    "type": "Point",
    "coordinates": [13.350110811262352, 52.51450815]
  },
  "properties": {
    "timestamp": 1725310036
  }
}
```

### Added

- GeoJSON format is now available for exporting data.
- GPX format is now available for exporting data.
- Importing GeoJSON is now available.

### Changed

- Default exporting format is now GeoJSON instead of Owntracks-like JSON. This will allow you to use the exported data in other applications that support GeoJSON format.

### Fixed

- Fixed a bug where the confirmation alert was shown more than once when deleting a point.


## [0.12.3] — 2024-09-02

### Added

- Resource limits to docke-compose.yml file to prevent server overload. Feel free to adjust the limits to your needs.

```yml
deploy:
  resources:
    limits:
      cpus: '0.50'    # Limit CPU usage to 50% of one core
      memory: '2G'    # Limit memory usage to 2GB
```

### Fixed

- Importing geodata from Immich will now not throw an error in the end of the process

### Changed

- A notification about an existing import with the same name will now show the import name
- Export file now also will contain `raw_dat` field for each point. This field contains the original data that was imported to the application.


## [0.12.2] — 2024-08-28

### Added

- `PATCH /api/v1/settings` endpoint to update user settings with swagger docs
- `GET /api/v1/settings` endpoint to get user settings with swagger docs
- Missing `page` and `per_page` query parameters to the `GET /api/v1/points` endpoint swagger docs

### Changed

- Map settings moved to the map itself and are available in the top right corner of the map under the gear icon.


## [0.12.1] — 2024-08-25

### Fixed

- Fixed a bug that prevented data migration from working correctly

## [0.12.0] — 2024-08-25

### The visit suggestion release

1. With this release deployment, data migration will work, starting visits suggestion process for all users.
2. After initial visit suggestion process, new suggestions will be calculated every 24 hours, based on points for last 24 hours.
3. If you have enabled reverse geocoding and (optionally) provided Photon Api Host, Dawarich will try to reverse geocode your visit and suggest specific places you might have visited, such as cafes, restaurants, parks, etc. If reverse geocoding is not enabled, or Photon Api Host is not provided, Dawarich will not try to suggest places but you'll be able to rename the visit yourself.
4. You can confirm or decline the visit suggestion. If you confirm the visit, it will be added to your timeline. If you decline the visit, it will be removed from your timeline. You'll be able to see all your confirmed, declined and suggested visits on the Visits page.


### Added

- A "Map" button to each visit on the Visits page to allow user to see the visit on the map
- Visits suggestion functionality. Read more on that in the release description
- Click on the visit name allows user to rename the visit
- Tabs to the Visits page to allow user to switch between confirmed, declined and suggested visits
- Places page to see and delete places suggested by Dawarich's visit suggestion process
- Importing a file will now trigger the visit suggestion process for the user

## [0.11.2] — 2024-08-22

### Changed

### Fixed

- Dawarich export was failing when attempted to be imported back to Dawarich.
- Imports page with a lot of imports should now load faster.


## [0.11.1] — 2024-08-21

### Changed

- `/api/v1/points` endpoint now returns 100 points by default. You can specify the number of points to return by passing the `per_page` query parameter. Example: `/api/v1/points?per_page=50` will return 50 points. Also, `page` query parameter is now available to paginate the results. Example: `/api/v1/points?per_page=50&page=2` will return the second page of 50 points.

## [0.11.0] — 2024-08-21

### Added

- A user can now trigger the import of their geodata from Immich to Dawarich by clicking the "Import Immich data" button in the Imports page.
- A user can now provide a url and an api key for their Immich instance and then trigger the import of their geodata from Immich to Dawarich. This can be done in the Settings page.

### Changed

- Table columns on the Exports page were reordered to make it more user-friendly.
- Exports are now being named with this pattern: "export_from_dd.mm.yyyy_to_dd.mm.yyyy.json" where "dd.mm.yyyy" is the date range of the export.
- Notification about any error now will include the stacktrace.

## [0.10.0] — 2024-08-20

### Added

- The `api/v1/stats` endpoint to get stats for the user with swagger docs

### Fixed

- Redis and DB containers are now being automatically restarted if they fail. Update your `docker-compose.yml` if necessary

```diff
  services:
  dawarich_redis:
    image: redis:7.0-alpine
    command: redis-server
    networks:
      - dawarich
    volumes:
      - shared_data:/var/shared/redis
+   restart: always
  dawarich_db:
    image: postgis/postgis:14-3.5-alpine
    container_name: dawarich_db
    volumes:
      - db_data:/var/lib/postgresql/data
      - shared_data:/var/shared
    networks:
      - dawarich
    environment:
      POSTGRES_USER: postgres
      POSTGRES_PASSWORD: password
+   restart: always
```


See the [PR](https://github.com/Freika/dawarich/pull/185) or Swagger docs (`/api-docs`) for more information.

## [0.9.12] — 2024-08-15

### Fixed

- Owntracks points are now being saved to the database with the full attributes
- Existing owntracks points also filled with missing data
- Definition of "reverse geocoded points" is now correctly based on the number of points that have full reverse geocoding data instead of the number of points that have only country and city
- Fixed a bug in gpx importing scipt ([thanks, bluemax!](https://github.com/Freika/dawarich/pull/126))

## [0.9.11] — 2024-08-14

### Fixed

- A bug where an attempt to import a Google's Records.json file was failing due to wrong object being passed to a background worker

## [0.9.10] — 2024-08-14

### Added

- PHOTON_API_HOST env variable to set the host of the Photon API. It will allow you to use your own Photon API instance instead of the default one.

## [0.9.9] — 2024-07-30

### Added

- Pagination to exports page
- Pagination to imports page
- GET `/api/v1/points` endpoint to get all points for the user with swagger docs
- DELETE `/api/v1/points/:id` endpoint to delete a single point for the user with swagger docs
- DELETE `/api/v1/areas/:id` swagger docs
- User can now change route opacity in settings
- Points on the Points page can now be ordered by oldest or newest points
- Visits on the Visits page can now be ordered by oldest or newest visits

### Changed

- Point deletion is now being done using an api key instead of CSRF token

### Fixed

- OpenStreetMap layer is now being selected by default in map controls

---

## [0.9.8] — 2024-07-27

### Fixed

- Call to the background job to calculate visits

---

## [0.9.7] — 2024-07-27

### Fixed

- Name of background job to calculate visits

---

## [0.9.6] — 2024-07-27

### Fixed

- Map areas functionality

---

## [0.9.5] — 2024-07-27

### Added

- A possibility to create areas. To create an area, click on the Areas checkbox in map controls (top right corner of the map), then in the top left corner of the map, click on a small circle icon. This will enable draw tool, allowing you to draw an area. When you finish drawing, release the mouse button, and the area will be created. Click on the area, set the name and click "Save" to save the area. You can also delete the area by clicking on the trash icon in the area popup.
- A background job to calculate your visits. This job will calculate your visits based on the areas you've created.
- Visits page. This page will show you all your visits, calculated based on the areas you've created. You can see the date and time of the visit, the area you've visited, and the duration of the visit.
- A possibility to confirm or decline a visit. When you create an area, the visit is not calculated immediately. You need to confirm or decline the visit. You can do this on the Visits page. Click on the visit, then click on the "Confirm" or "Decline" button. If you confirm the visit, it will be added to your timeline. If you decline the visit, it will be removed from your timeline.
- Settings for visit calculation. You can set the minimum time spent in the area to consider it as a visit. This setting can be found in the Settings page.
- POST `/api/v1/areas` and GET `/api/v1/areas` endpoints. You can now create and list your areas via the API.

⚠️ Visits functionality is still in beta. If you find any issues, please let me know. ⚠️

### Fixed

- A route popup now correctly shows distance made in the route, not the distance between first and last points in the route.

---

## [0.9.4] — 2024-07-21

### Added

- A popup being shown when user clicks on a point now contains a link to delete the point. This is useful if you want to delete a point that was imported by mistake or you just want to clean up your data.

### Fixed

- Added `public/imports` and `public/exports` folders to git to prevent errors when exporting data

### Changed

- Some code from `maps_controller.js` was extracted into separate files

---


## [0.9.3] — 2024-07-19

### Added

- Admin flag to the database. Now not only the first user in the system can create new users, but also users with the admin flag set to true. This will make easier introduction of more admin functions in the future.

### Fixed

- Route hover distance is now being rendered in kilometers, not in meters, if route distance is more than 1 km.

---

## [0.9.2] — 2024-07-19

### Fixed

- Hover over a route does not move map anymore and shows the route tooltip where user hovers over the route, not at the end of the route. Click on route now will move the map to include the whole route.

---

## [0.9.1] — 2024-07-12

### Fixed

- Fixed a bug where total reverse geocoded points were calculated based on number of *imported* points that are reverse geocoded, not on the number of *total* reverse geocoded points.

---

## [0.9.0] — 2024-07-12

### Added

- Background jobs page. You can find it in Settings -> Background Jobs.
- Queue clearing buttons. You can clear all jobs in the queue.
- Reverse geocoding restart button. You can restart the reverse geocoding process for all of your points.
- Reverse geocoding continue button. Click on this button will start reverse geocoding process only for points that were not processed yet.
- A lot more data is now being saved in terms of reverse geocoding process. It will be used in the future to create more insights about your data.

### Changed

- Point reference to a user is no longer optional. It should not cause any problems, but if you see any issues, please let me know.
- ⚠️ Calculation of total reverse geocoded points was changed. ⚠️ Previously, the reverse geocoding process was recording only country and city for each point. Now, it records all the data that was received from the reverse geocoding service. This means that the total number of reverse geocoded points will be different from the previous one. It is recommended to restart the reverse geocoding process to get this data for all your existing points. Below you can find an example of what kind of data is being saved to your Dawarich database:

```json
{
  "place_id": 127850637,
  "licence": "Data © OpenStreetMap contributors, ODbL 1.0. http://osm.org/copyright",
  "osm_type": "way",
  "osm_id": 718035022,
  "lat": "52.51450815",
  "lon": "13.350110811262352",
  "class": "historic",
  "type": "monument",
  "place_rank": 30,
  "importance": 0.4155071896625501,
  "addresstype": "historic",
  "name": "Victory Column",
  "display_name": "Victory Column, Großer Stern, Botschaftsviertel, Tiergarten, Mitte, Berlin, 10785, Germany",
  "address": {
    "historic": "Victory Column",
    "road": "Großer Stern",
    "neighbourhood": "Botschaftsviertel",
    "suburb": "Tiergarten",
    "borough": "Mitte",
    "city": "Berlin",
    "ISO3166-2-lvl4": "DE-BE",
    "postcode": "10785",
    "country": "Germany",
    "country_code": "de"
  },
  "boundingbox": [
    "52.5142449",
    "52.5147775",
    "13.3496725",
    "13.3505485"
  ]
}
```

---

## [0.8.7] — 2024-07-09

### Changed

- Added a logging config to the `docker-compose.yml` file to prevent logs from overflowing the disk. Now logs are being rotated and stored in the `log` folder in the root of the application. You can find usage example in the the repository's `docker-compose.yml` [file](https://github.com/Freika/dawarich/blob/master/docker-compose.yml#L50). Make sure to add this config to both `dawarich_app` and `dawarich_sidekiq` services.

```yaml
  logging:
      driver: "json-file"
      options:
        max-size: "100m"
        max-file: "5"
```

### Fixed

- Visiting notifications page now marks this notifications as read

---

## [0.8.6] — 2024-07-08

### Added

- Guide on how to setup a reverse proxy for Dawarich in the `docs/how_to_setup_reverse_proxy.md` file. This guide explains how to set up a reverse proxy for Dawarich using Nginx and Apache2.

### Removed

- `MAP_CENTER` env var from the `docker-compose.yml` file. This variable was used to set the default center of the map, but it is not needed anymore, as the map center is now hardcoded in the application. ⚠️ Feel free to remove this variable from your `docker-compose.yml` file. ⚠️

### Fixed

- Fixed a bug where Overland batch payload was not being processed due to missing coordinates in the payload. Now, if the coordinates are missing, the single point is skipped and the rest are being processed.

---

## [0.8.5] — 2024-07-08

### Fixed

- Set `'localhost'` string as a default value for `APPLICATION_HOSTS` environment variable in the `docker-compose.yml` file instead of an array. This is necessary to prevent errors when starting the application.

---

## [0.8.4] — 2024-07-08

### Added

- Support for multiple hosts. Now you can specify the host of the application by setting the `APPLICATION_HOSTS` (note plural form) environment variable in the `docker-compose.yml` file. Example:

```yaml
  dawarich_app:
    image: freikin/dawarich:latest
    container_name: dawarich_app
    environment:
      APPLICATION_HOSTS: "yourhost.com,www.yourhost.com,127.0.0.1"
```

Note, there should be no protocol prefixes in the `APPLICATION_HOSTS` variable, only the hostnames.

⚠️ It would also be better to migrate your current `APPLICATION_HOST` to `APPLICATION_HOSTS` to avoid any issues in the future, as `APPLICATION_HOST` will be deprecated in the nearest future. ⚠️

- Support for HTTPS. Now you can specify the protocol of the application by setting the `APPLICATION_PROTOCOL` environment variable in the `docker-compose.yml` file. Default value is `http` Example:

```yaml
  dawarich_app:
    image: freikin/dawarich:latest
    container_name: dawarich_app
    environment:
      APPLICATION_PROTOCOL: "https"
```

### Fixed

- Support for a `location-history.json` file from Google Takeout. It turned out, this file could contain not only an object with location data history, but also an array of objects with location data history. Now Dawarich can handle both cases and import the data correctly.


---

## [0.8.3] — 2024-07-03

### Added

- Notifications system. Now you will receive a notification when an import or export is finished, when stats update is completed and if any error occurs during any of these processes. Notifications are displayed in the top right corner of the screen and are stored in the database. You can see all your notifications on the Notifications page.
- Swagger API docs for `/api/v1/owntracks/points`. You can find the API docs at `/api-docs`.

---

## [0.8.2] — 2024-06-30

### Added

- Google Takeout geodata, taken from a [mobile devise](https://support.google.com/maps/thread/264641290/export-full-location-timeline-data-in-json-or-similar-format-in-the-new-version-of-timeline?hl=en), is now fully supported and can be imported to the Dawarich. The import process is the same as for other kinds of files, just select the JSON file and choose "Google Phone Takeout" as a source.

### Fixed

- Fixed a bug where an imported point was not being saved to the database if a point with the same timestamp and already existed in the database even if it was other user's point.

---

## [0.8.1] — 2024-06-30

### Added

- First user in the system can now create new users from the Settings page. This is useful for creating new users without the need to enable registrations. Default password for new users is `password`.

### Changed

- Registrations are now disabled by default. On the initial setup, a default user with email `user@domain.com` and password `password` is created. You can change the password in the Settings page.
- On the Imports page, now you can see the real number of points imported. Previously, this number might have not reflect the real number of points imported.

---

## [0.8.0] — 2024-06-25

### Added

- New Settings page to change Dawarich settings.
- New "Fog of War" toggle on the map controls.
- New "Fog of War meters" field in Settings. This field allows you to set the radius in meters around the point to be shown on the map. The map outside of this radius will be covered with a fog of war.

### Changed

- Order of points on Points page is now descending by timestamp instead of ascending.

---

## [0.7.1] — 2024-06-20

In new Settings page you can now change the following settings:

- Maximum distance between two points to consider them as one route
- Maximum time between two points to consider them as one route

### Added

- New Settings page to change Dawarich settings.

### Changed

- Settings link in user menu now redirects to the new Settings page.
- Old settings page is now available undeer Account link in user menu.

---

## [0.7.0] — 2024-06-19

## The GPX MVP Release

This release introduces support for GPX files to be imported. Now you can import GPX files from your devices to Dawarich. The import process is the same as for other kinds of files, just select the GPX file instead and choose "gpx" as a source. Both single-segmented and multi-segmented GPX files are supported.

⚠️ BREAKING CHANGES: ⚠️

- `/api/v1/points` endpoint is removed. Please use `/api/v1/owntracks/points` endpoint to upload your points from OwnTracks mobile app instead.

### Added

- Support for GPX files to be imported.

### Changed

- Couple of unnecessary params were hidden from route popup and now can be shown using `?debug=true` query parameter. This is useful for debugging purposes.

### Removed

- `/exports/download` endpoint is removed. Now you can download your exports directly from the Exports page.
- `/api/v1/points` endpoint is removed.

---

## [0.6.4] — 2024-06-18

### Added

- A link to Dawarich's website in the footer. It ain't much, but it's honest work.

### Fixed

- Fixed version badge in the navbar. Now it will show the correct version of the application.

### Changed

- Default map center location was changed.

---

## [0.6.3] — 2024-06-14

⚠️ IMPORTANT: ⚠️

Please update your `docker-compose.yml` file to include the following changes:

```diff
  dawarich_sidekiq:
    image: freikin/dawarich:latest
    container_name: dawarich_sidekiq
    volumes:
      - gem_cache:/usr/local/bundle/gems
+     - public:/var/app/public
```

### Added

- Added a line with public volume to sidekiq's docker-compose service to allow sidekiq process to write to the public folder

### Fixed

- Fixed a bug where the export file was not being created in the public folder

---

## [0.6.2] — 2024-06-14

This is a debugging release. No changes were made to the application.

---

## [0.6.0] — 2024-06-12

### Added

- Exports page to list existing exports download them or delete them

### Changed

- Exporting process now is done in the background, so user can close the browser tab and come back later to download the file. The status of the export can be checked on the Exports page.

ℹ️ Deleting Export file will only delete the file, not the points in the database. ℹ️

⚠️ BREAKING CHANGES: ⚠️

Volume, exposed to the host machine for placing files to import was changed. See the changes below.

Path for placing files to import was changed from `tmp/imports` to `public/imports`.

```diff
  ...

  dawarich_app:
    image: freikin/dawarich:latest
    container_name: dawarich_app
    volumes:
      - gem_cache:/usr/local/bundle/gems
-     - tmp:/var/app/tmp
+     - public:/var/app/public/imports

  ...
```

```diff
  ...

volumes:
  db_data:
  gem_cache:
  shared_data:
- tmp:
+ public:
```

---

## [0.5.3] — 2024-06-10

### Added

- A data migration to remove points with 0.0, 0.0 coordinates. This is necessary to prevent errors when calculating distance in Stats page.

### Fixed

- Reworked code responsible for importing "Records.json" file from Google Takeout. Now it is more reliable and faster, and should not throw as many errors as before.

---

## [0.5.2] — 2024-06-08

### Added

- Test version of google takeout importing service for exports from users' phones

---

## [0.5.1] — 2024-06-07

### Added

- Background jobs concurrency now can be set with `BACKGROUND_PROCESSING_CONCURRENCY` env variable in `docker-compose.yml` file. Default value is 10.
- Hand-made favicon

### Changed

- Change minutes to days and hours on route popup

### Fixed

- Improved speed of "Stats" page loading by removing unnecessary queries

---

## [0.5.0] — 2024-05-31

### Added

- New buttons to quickly move to today's, yesterday's and 7 days data on the map
- "Download JSON" button to points page
- For debugging purposes, now user can use `?meters_between_routes=500` and `?minutes_between_routes=60` query parameters to set the distance and time between routes to split them on the map. This is useful to understand why routes might not be connected on the map.
- Added scale indicator to the map

### Changed

- Removed "Your data" page as its function was replaced by "Download JSON" button on the points page
- Hovering over a route now also shows time and distance to next route as well as time and distance to previous route. This allows user to understand why routes might not be connected on the map.

---

## [0.4.3] — 2024-05-30

### Added

- Now user can hover on a route and see when it started, when it ended and how much time it took to travel

### Fixed

- Timestamps in export form are now correctly assigned from the first and last points tracked by the user
- Routes are now being split based both on distance and time. If the time between two consecutive points is more than 60 minutes, the route is split into two separate routes. This improves visibility of the routes on the map.

---

## [0.4.2] — 2024-05-29

### Changed

- Routes are now being split into separate one. If distance between two consecutive points is more than 500 meters, the route is split into two separate routes. This improves visibility of the routes on the map.
- Background jobs concurrency is increased from 5 to 10 to speed up the processing of the points.

### Fixed

- Point data, accepted from OwnTracks and Overland, is now being checked for duplicates. If a point with the same timestamp and coordinates already exists in the database, it will not be saved.

---
## [0.4.1] — 2024-05-25

### Added

- Heatmap layer on the map to show the density of points

---

## [0.4.0] — 2024-05-25

**BREAKING CHANGES**:

- `/api/v1/points` is still working, but will be **deprecated** in nearest future. Please use `/api/v1/owntracks/points` instead.
- All existing points recorded directly to the database via Owntracks or Overland will be attached to the user with id 1.

### Added

- Each user now have an api key, which is required to make requests to the API. You can find your api key in your profile settings.
- You can re-generate your api key in your profile settings.
- In your user profile settings you can now see the instructions on how to use the API with your api key for both OwnTracks and Overland.
- Added docs on how to use the API with your api key. Refer to `/api-docs` for more information.
- `POST /api/v1/owntracks/points` endpoint.
- Points are now being attached to a user directly, so you can only see your own points and no other users of your applications can see your points.

### Changed

- `/api/v1/overland/batches` endpoint now requires an api key to be passed in the url. You can find your api key in your profile settings.
- All existing points recorded directly to the database will be attached to the user with id 1.
- All stats and maps are now being calculated and rendered based on the user's points only.
- Default `TIME_ZONE` environment variable is now set to 'UTC' in the `docker-compose.yml` file.

### Fixed

- Fixed a bug where marker on the map was rendering timestamp without considering the timezone.

---

## [0.3.2] — 2024-05-23

### Added

- Docker volume for importing Google Takeout data to the application

### Changed

- Instruction on how to import Google Takeout data to the application

---

## [0.3.1] — 2024-05-23

### Added

- Instruction on how to import Google Takeout data to the application

---

## [0.3.0] — 2024-05-23

### Added

- Add Points page to display all the points as a table with pagination to allow users to delete points
- Sidekiq web interface to monitor background jobs is now available at `/sidekiq`
- Now you can choose a date range of points to be exported

---

## [0.2.6] — 2024-05-23

### Fixed

- Stop selecting `raw_data` column during requests to `imports` and `points` tables to improve performance.

### Changed

- Rename PointsController to MapController along with all the views and routes

### Added

- Add Points page to display all the points as a table with pagination to allow users to delete points

---

## [0.2.5] — 2024-05-21

### Fixed

- Stop ignoring `raw_data` column during requests to `imports` and `points` tables. This was preventing points from being created.

---

## [0.2.4] — 2024-05-19

### Added

- In right sidebar you can now see the total amount of geopoints aside of kilometers traveled

### Fixed

- Improved overall performance if the application by ignoring `raw_data` column during requests to `imports` and `points` tables.

---


## [0.2.3] — 2024-05-18

### Added

- Now you can import `records.json` file from your Google Takeout archive, not just Semantic History Location JSON files. The import process is the same as for Semantic History Location JSON files, just select the `records.json` file instead and choose "google_records" as a source.

---


## [0.2.2] — 2024-05-18

### Added

- Swagger docs, can be found at `https:<your-host>/api-docs`

---

## [0.2.1] — 2024-05-18

### Added

- Cities, visited by user and listed in right sidebar now also have an active link to a date they were visited

### Fixed

- Dark/light theme switcher in navbar is now being saved in user settings, so it persists between sessions

---

## [0.2.0] — 2024-05-05

*Breaking changes:*

This release changes how Dawarich handles a city visit threshold. Previously, the `MINIMUM_POINTS_IN_CITY` environment variable was used to determine the minimum *number of points* in a city to consider it as visited. Now, the `MIN_MINUTES_SPENT_IN_CITY` environment variable is used to determine the minimum *minutes* between two points to consider them as visited the same city.

The logic behind this is the following: if you have a lot of points in a city, it doesn't mean you've spent a lot of time there, especially if your OwnTracks app was in "Move" mode. So, it's better to consider the time spent in a city rather than the number of points.

In your docker-compose.yml file, you need to replace the `MINIMUM_POINTS_IN_CITY` environment variable with `MIN_MINUTES_SPENT_IN_CITY`. The default value is `60`, in minutes.

---

## [0.1.9] — 2024-04-25

### Added

- A test for CheckAppVersion service class

### Changed

- Replaced ActiveStorage with Shrine for file uploads

### Fixed

- `ActiveStorage::FileNotFoundError` error when uploading export files

---

## [0.1.8.1] — 2024-04-21

### Changed

- Set Redis as default cache store

### Fixed

- Consider timezone when parsing datetime params in points controller
- Add rescue for check version service class

---

## [0.1.8] — 2024-04-21

### Added

- Application version badge to the navbar with check for updates button
- Npm dependencies install to Github build workflow
- Footer

### Changed

- Disabled map points rendering by default to improve performance on big datasets

---

## [0.1.7] — 2024-04-17

### Added

- Map controls to toggle polylines and points visibility

### Changed

- Added content padding for mobile view
- Fixed stat card layout for mobile view

---

## [0.1.6.3] — 2024-04-07

### Changed

- Removed strong_params from POST /api/v1/points

---

## [0.1.6.1] — 2024-04-06

### Fixed

- `ActiveStorage::FileNotFoundError: ActiveStorage::FileNotFoundError` error when uploading export files

---

## [0.1.6] — 2024-04-06

You can now use [Overland](https://overland.p3k.app/) mobile app to track your location.

### Added

- Overland API endpoint (POST /api/v1/overland/batches)

### Changed

### Fixed

---

## [0.1.5] — 2024-04-05

You can now specify the host of the application by setting the `APPLICATION_HOST` environment variable in the `docker-compose.yml` file.

### Added

- Added version badge to navbar
- Added APPLICATION_HOST environment variable to docker-compose.yml to allow user to specify the host of the application
- Added CHANGELOG.md to keep track of changes

### Changed

- Specified gem version in Docker entrypoint

### Fixed<|MERGE_RESOLUTION|>--- conflicted
+++ resolved
@@ -4,11 +4,6 @@
 The format is based on [Keep a Changelog](http://keepachangelog.com/)
 and this project adheres to [Semantic Versioning](http://semver.org/).
 
-<<<<<<< HEAD
-## Unreleased
-
-# OIDC and KML support release
-=======
 # [0.36.0] - 2025-11-24
 
 ## OIDC and KML support release
@@ -16,7 +11,6 @@
 So, you want to configure your OIDC provider. If not — skip to the actual changelog. You're going to need to provide at least 4 environment variables: `OIDC_CLIENT_ID`, `OIDC_CLIENT_SECRET`, `OIDC_ISSUER`, and `OIDC_REDIRECT_URI`. Then, if you want to rename the provider from "OpenID Connect" to something else (e.g. "Authentik"), set `OIDC_PROVIDER_NAME` variable as well. If you want to disable email/password registration and allow only OIDC login, set `ALLOW_EMAIL_PASSWORD_REGISTRATION` to `false`. After just 7 brand new environment variables, you'll never have to deal with passwords in Dawarich again!
 
 Jokes aside, even though I'm not a fan of bloating the environment with too many variables, this is a nice addition and it will be reused in the cloud version of Dawarich as well. Thanks for waiting more than a year for this feature!
->>>>>>> 573ed510
 
 To configure your OIDC provider, set the following environment variables:
 
@@ -30,13 +24,6 @@
 ALLOW_EMAIL_PASSWORD_REGISTRATION=false # optional, default is true
 ```
 
-<<<<<<< HEAD
-So, you want to configure your OIDC provider. If not — skip to the actual changelog. You're going to need to provide at least 4 environment variables: `OIDC_CLIENT_ID`, `OIDC_CLIENT_SECRET`, `OIDC_ISSUER`, and `OIDC_REDIRECT_URI`. Then, if you want to rename the provider from "OpenID Connect" to something else (e.g. "Authentik"), set `OIDC_PROVIDER_NAME` variable as well. If you want to disable email/password registration and allow only OIDC login, set `ALLOW_EMAIL_PASSWORD_REGISTRATION` to `false`. After just 7 brand new environment variables, you'll never have to deal with passwords in Dawarich again!
-
-Jokes aside, even though I'm not a fan of bloating the environment with too many variables, this is a nice addition and it will be reused in the cloud version of Dawarich as well. Thanks for waiting more than a year for this feature!
-
-=======
->>>>>>> 573ed510
 ## Added
 
 - Support for KML file uploads. #350
