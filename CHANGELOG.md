
# Change Log
All notable changes to this project will be documented in this file.

The format is based on [Keep a Changelog](http://keepachangelog.com/)
and this project adheres to [Semantic Versioning](http://semver.org/).

<<<<<<< HEAD
## [0.13.7] — 2024-09-14

## Fixed

- Link to Visits page in notification informing about new visit suggestion
=======
## [0.13.7] — 2024-09-15

### Added

- `GET /api/v1/points` response now will include `X-Total-Pages` and `X-Current-Page` headers to make it easier to work with the endpoint
- The Pages point now shows total number of points found for provided date range
>>>>>>> fa39cb27


## [0.13.6] — 2024-09-13

### Fixed

- Flatten geodata retrieved from Immich before processing it to prevent errors


## [0.13.5] — 2024-09-08

### Added

- Links to view import points on the map and on the Points page on the Imports page.

### Fixed

- The Imports page now loading faster.

### Changed

- Default value for `RAILS_MAX_THREADS` was changed to 10.
- Visit suggestions background job was moved to its own low priority queue to prevent it from blocking other jobs.


## [0.13.4] — 2024-09-06

### Fixed

- Fixed a bug preventing the application from starting, when there is no users in the database but a data migration tries to update one.


## [0.13.3] — 2024-09-06

### Added

- Support for miles. To switch to miles, provide `DISTANCE_UNIT` environment variable with value `mi` in the `docker-compose.yml` file. Default value is `km`.

It's recommended to update your stats manually after changing the `DISTANCE_UNIT` environment variable. You can do this by clicking the "Update stats" button on the Stats page.

⚠️IMPORTANT⚠️: All settings are still should be provided in meters. All calculations though will be converted to feets and miles if `DISTANCE_UNIT` is set to `mi`.

```diff
  dawarich_app:
    image: freikin/dawarich:latest
    container_name: dawarich_app
    environment:
      APPLICATION_HOST: "localhost"
      APPLICATION_PROTOCOL: "http"
      APPLICATION_PORT: "3000"
      TIME_ZONE: "UTC"
+     DISTANCE_UNIT: "mi"
  dawarich_sidekiq:
    image: freikin/dawarich:latest
    container_name: dawarich_sidekiq
    environment:
      APPLICATION_HOST: "localhost"
      APPLICATION_PROTOCOL: "http"
      APPLICATION_PORT: "3000"
      TIME_ZONE: "UTC"
+     DISTANCE_UNIT: "mi"
```

### Changed

- Default time range on the map is now 1 day instead of 1 month. It will help you with performance issues if you have a lot of points in the database.


## [0.13.2] — 2024-09-06

### Fixed

- GeoJSON import now correctly imports files with FeatureCollection as a root object

### Changed

- The Points page now have number of points found for provided date range

## [0.13.1] — 2024-09-05

### Added

- `GET /api/v1/health` endpoint to check the health of the application with swagger docs

### Changed

- Ruby version updated to 3.3.4
- Visits suggestion process now will try to merge consecutive visits to the same place into one visit.


## [0.13.0] — 2024-09-03

The GPX and GeoJSON export release

⚠️ BREAKING CHANGES: ⚠️

Default exporting format is now GeoJSON instead of Owntracks-like JSON. This will allow you to use the exported data in other applications that support GeoJSON format. It's also important to highlight, that GeoJSON format does not describe a way to store any time-related data. Dawarich relies on the `timestamp` field in the GeoJSON format to determine the time of the point. The value of the `timestamp` field should be a Unix timestamp in seconds. If you import GeoJSON data that does not have a `timestamp` field, the point will not be imported.

Example of a valid point in GeoJSON format:

```json
{
  "type": "Feature",
  "geometry": {
    "type": "Point",
    "coordinates": [13.350110811262352, 52.51450815]
  },
  "properties": {
    "timestamp": 1725310036
  }
}
```

### Added

- GeoJSON format is now available for exporting data.
- GPX format is now available for exporting data.
- Importing GeoJSON is now available.

### Changed

- Default exporting format is now GeoJSON instead of Owntracks-like JSON. This will allow you to use the exported data in other applications that support GeoJSON format.

### Fixed

- Fixed a bug where the confirmation alert was shown more than once when deleting a point.


## [0.12.3] — 2024-09-02

### Added

- Resource limits to docke-compose.yml file to prevent server overload. Feel free to adjust the limits to your needs.

```yml
deploy:
  resources:
    limits:
      cpus: '0.50'    # Limit CPU usage to 50% of one core
      memory: '2G'    # Limit memory usage to 2GB
```

### Fixed

- Importing geodata from Immich will now not throw an error in the end of the process

### Changed

- A notification about an existing import with the same name will now show the import name
- Export file now also will contain `raw_dat` field for each point. This field contains the original data that was imported to the application.


## [0.12.2] — 2024-08-28

### Added

- `PATCH /api/v1/settings` endpoint to update user settings with swagger docs
- `GET /api/v1/settings` endpoint to get user settings with swagger docs
- Missing `page` and `per_page` query parameters to the `GET /api/v1/points` endpoint swagger docs

### Changed

- Map settings moved to the map itself and are available in the top right corner of the map under the gear icon.


## [0.12.1] — 2024-08-25

### Fixed

- Fixed a bug that prevented data migration from working correctly

## [0.12.0] — 2024-08-25

### The visit suggestion release

1. With this release deployment, data migration will work, starting visits suggestion process for all users.
2. After initial visit suggestion process, new suggestions will be calculated every 24 hours, based on points for last 24 hours.
3. If you have enabled reverse geocoding and (optionally) provided Photon Api Host, Dawarich will try to reverse geocode your visit and suggest specific places you might have visited, such as cafes, restaurants, parks, etc. If reverse geocoding is not enabled, or Photon Api Host is not provided, Dawarich will not try to suggest places but you'll be able to rename the visit yourself.
4. You can confirm or decline the visit suggestion. If you confirm the visit, it will be added to your timeline. If you decline the visit, it will be removed from your timeline. You'll be able to see all your confirmed, declined and suggested visits on the Visits page.


### Added

- A "Map" button to each visit on the Visits page to allow user to see the visit on the map
- Visits suggestion functionality. Read more on that in the release description
- Click on the visit name allows user to rename the visit
- Tabs to the Visits page to allow user to switch between confirmed, declined and suggested visits
- Places page to see and delete places suggested by Dawarich's visit suggestion process
- Importing a file will now trigger the visit suggestion process for the user

## [0.11.2] — 2024-08-22

### Changed

### Fixed

- Dawarich export was failing when attempted to be imported back to Dawarich.
- Imports page with a lot of imports should now load faster.


## [0.11.1] — 2024-08-21

### Changed

- `/api/v1/points` endpoint now returns 100 points by default. You can specify the number of points to return by passing the `per_page` query parameter. Example: `/api/v1/points?per_page=50` will return 50 points. Also, `page` query parameter is now available to paginate the results. Example: `/api/v1/points?per_page=50&page=2` will return the second page of 50 points.

## [0.11.0] — 2024-08-21

### Added

- A user can now trigger the import of their geodata from Immich to Dawarich by clicking the "Import Immich data" button in the Imports page.
- A user can now provide a url and an api key for their Immich instance and then trigger the import of their geodata from Immich to Dawarich. This can be done in the Settings page.

### Changed

- Table columns on the Exports page were reordered to make it more user-friendly.
- Exports are now being named with this pattern: "export_from_dd.mm.yyyy_to_dd.mm.yyyy.json" where "dd.mm.yyyy" is the date range of the export.
- Notification about any error now will include the stacktrace.

## [0.10.0] — 2024-08-20

### Added

- The `api/v1/stats` endpoint to get stats for the user with swagger docs

### Fixed

- Redis and DB containers are now being automatically restarted if they fail. Update your `docker-compose.yml` if necessary

```diff
  services:
  dawarich_redis:
    image: redis:7.0-alpine
    command: redis-server
    networks:
      - dawarich
    volumes:
      - shared_data:/var/shared/redis
+   restart: always
  dawarich_db:
    image: postgres:14.2-alpine
    container_name: dawarich_db
    volumes:
      - db_data:/var/lib/postgresql/data
      - shared_data:/var/shared
    networks:
      - dawarich
    environment:
      POSTGRES_USER: postgres
      POSTGRES_PASSWORD: password
+   restart: always
```


See the [PR](https://github.com/Freika/dawarich/pull/185) or Swagger docs (`/api-docs`) for more information.

## [0.9.12] — 2024-08-15

### Fixed

- Owntracks points are now being saved to the database with the full attributes
- Existing owntracks points also filled with missing data
- Definition of "reverse geocoded points" is now correctly based on the number of points that have full reverse geocoding data instead of the number of points that have only country and city
- Fixed a bug in gpx importing scipt ([thanks, bluemax!](https://github.com/Freika/dawarich/pull/126))

## [0.9.11] — 2024-08-14

### Fixed

- A bug where an attempt to import a Google's Records.json file was failing due to wrong object being passed to a background worker

## [0.9.10] — 2024-08-14

### Added

- PHOTON_API_HOST env variable to set the host of the Photon API. It will allow you to use your own Photon API instance instead of the default one.

## [0.9.9] — 2024-07-30

### Added

- Pagination to exports page
- Pagination to imports page
- GET `/api/v1/points` endpoint to get all points for the user with swagger docs
- DELETE `/api/v1/points/:id` endpoint to delete a single point for the user with swagger docs
- DELETE `/api/v1/areas/:id` swagger docs
- User can now change route opacity in settings
- Points on the Points page can now be ordered by oldest or newest points
- Visits on the Visits page can now be ordered by oldest or newest visits

### Changed

- Point deletion is now being done using an api key instead of CSRF token

### Fixed

- OpenStreetMap layer is now being selected by default in map controls

---

## [0.9.8] — 2024-07-27

### Fixed

- Call to the background job to calculate visits

---

## [0.9.7] — 2024-07-27

### Fixed

- Name of background job to calculate visits

---

## [0.9.6] — 2024-07-27

### Fixed

- Map areas functionality

---

## [0.9.5] — 2024-07-27

### Added

- A possibility to create areas. To create an area, click on the Areas checkbox in map controls (top right corner of the map), then in the top left corner of the map, click on a small circle icon. This will enable draw tool, allowing you to draw an area. When you finish drawing, release the mouse button, and the area will be created. Click on the area, set the name and click "Save" to save the area. You can also delete the area by clicking on the trash icon in the area popup.
- A background job to calculate your visits. This job will calculate your visits based on the areas you've created.
- Visits page. This page will show you all your visits, calculated based on the areas you've created. You can see the date and time of the visit, the area you've visited, and the duration of the visit.
- A possibility to confirm or decline a visit. When you create an area, the visit is not calculated immediately. You need to confirm or decline the visit. You can do this on the Visits page. Click on the visit, then click on the "Confirm" or "Decline" button. If you confirm the visit, it will be added to your timeline. If you decline the visit, it will be removed from your timeline.
- Settings for visit calculation. You can set the minimum time spent in the area to consider it as a visit. This setting can be found in the Settings page.
- POST `/api/v1/areas` and GET `/api/v1/areas` endpoints. You can now create and list your areas via the API.

⚠️ Visits functionality is still in beta. If you find any issues, please let me know. ⚠️

### Fixed

- A route popup now correctly shows distance made in the route, not the distance between first and last points in the route.

---

## [0.9.4] — 2024-07-21

### Added

- A popup being shown when user clicks on a point now contains a link to delete the point. This is useful if you want to delete a point that was imported by mistake or you just want to clean up your data.

### Fixed

- Added `public/imports` and `public/exports` folders to git to prevent errors when exporting data

### Changed

- Some code from `maps_controller.js` was extracted into separate files

---


## [0.9.3] — 2024-07-19

### Added

- Admin flag to the database. Now not only the first user in the system can create new users, but also users with the admin flag set to true. This will make easier introduction of more admin functions in the future.

### Fixed

- Route hover distance is now being rendered in kilometers, not in meters, if route distance is more than 1 km.

---

## [0.9.2] — 2024-07-19

### Fixed

- Hover over a route does not move map anymore and shows the route tooltip where user hovers over the route, not at the end of the route. Click on route now will move the map to include the whole route.

---

## [0.9.1] — 2024-07-12

### Fixed

- Fixed a bug where total reverse geocoded points were calculated based on number of *imported* points that are reverse geocoded, not on the number of *total* reverse geocoded points.

---

## [0.9.0] — 2024-07-12

### Added

- Background jobs page. You can find it in Settings -> Background Jobs.
- Queue clearing buttons. You can clear all jobs in the queue.
- Reverse geocoding restart button. You can restart the reverse geocoding process for all of your points.
- Reverse geocoding continue button. Click on this button will start reverse geocoding process only for points that were not processed yet.
- A lot more data is now being saved in terms of reverse geocoding process. It will be used in the future to create more insights about your data.

### Changed

- Point reference to a user is no longer optional. It should not cause any problems, but if you see any issues, please let me know.
- ⚠️ Calculation of total reverse geocoded points was changed. ⚠️ Previously, the reverse geocoding process was recording only country and city for each point. Now, it records all the data that was received from the reverse geocoding service. This means that the total number of reverse geocoded points will be different from the previous one. It is recommended to restart the reverse geocoding process to get this data for all your existing points. Below you can find an example of what kind of data is being saved to your Dawarich database:

```json
{
  "place_id": 127850637,
  "licence": "Data © OpenStreetMap contributors, ODbL 1.0. http://osm.org/copyright",
  "osm_type": "way",
  "osm_id": 718035022,
  "lat": "52.51450815",
  "lon": "13.350110811262352",
  "class": "historic",
  "type": "monument",
  "place_rank": 30,
  "importance": 0.4155071896625501,
  "addresstype": "historic",
  "name": "Victory Column",
  "display_name": "Victory Column, Großer Stern, Botschaftsviertel, Tiergarten, Mitte, Berlin, 10785, Germany",
  "address": {
    "historic": "Victory Column",
    "road": "Großer Stern",
    "neighbourhood": "Botschaftsviertel",
    "suburb": "Tiergarten",
    "borough": "Mitte",
    "city": "Berlin",
    "ISO3166-2-lvl4": "DE-BE",
    "postcode": "10785",
    "country": "Germany",
    "country_code": "de"
  },
  "boundingbox": [
    "52.5142449",
    "52.5147775",
    "13.3496725",
    "13.3505485"
  ]
}
```

---

## [0.8.7] — 2024-07-09

### Changed

- Added a logging config to the `docker-compose.yml` file to prevent logs from overflowing the disk. Now logs are being rotated and stored in the `log` folder in the root of the application. You can find usage example in the the repository's `docker-compose.yml` [file](https://github.com/Freika/dawarich/blob/master/docker-compose.yml#L50). Make sure to add this config to both `dawarich_app` and `dawarich_sidekiq` services.

```yaml
  logging:
      driver: "json-file"
      options:
        max-size: "100m"
        max-file: "5"
```

### Fixed

- Visiting notifications page now marks this notifications as read

---

## [0.8.6] — 2024-07-08

### Added

- Guide on how to setup a reverse proxy for Dawarich in the `docs/how_to_setup_reverse_proxy.md` file. This guide explains how to set up a reverse proxy for Dawarich using Nginx and Apache2.

### Removed

- `MAP_CENTER` env var from the `docker-compose.yml` file. This variable was used to set the default center of the map, but it is not needed anymore, as the map center is now hardcoded in the application. ⚠️ Feel free to remove this variable from your `docker-compose.yml` file. ⚠️

### Fixed

- Fixed a bug where Overland batch payload was not being processed due to missing coordinates in the payload. Now, if the coordinates are missing, the single point is skipped and the rest are being processed.

---

## [0.8.5] — 2024-07-08

### Fixed

- Set `'localhost'` string as a default value for `APPLICATION_HOSTS` environment variable in the `docker-compose.yml` file instead of an array. This is necessary to prevent errors when starting the application.

---

## [0.8.4] — 2024-07-08

### Added

- Support for multiple hosts. Now you can specify the host of the application by setting the `APPLICATION_HOSTS` (note plural form) environment variable in the `docker-compose.yml` file. Example:

```yaml
  dawarich_app:
    image: freikin/dawarich:latest
    container_name: dawarich_app
    environment:
      APPLICATION_HOSTS: "yourhost.com,www.yourhost.com,127.0.0.1"
```

Note, there should be no protocol prefixes in the `APPLICATION_HOSTS` variable, only the hostnames.

⚠️ It would also be better to migrate your current `APPLICATION_HOST` to `APPLICATION_HOSTS` to avoid any issues in the future, as `APPLICATION_HOST` will be deprecated in the nearest future. ⚠️

- Support for HTTPS. Now you can specify the protocol of the application by setting the `APPLICATION_PROTOCOL` environment variable in the `docker-compose.yml` file. Default value is `http` Example:

```yaml
  dawarich_app:
    image: freikin/dawarich:latest
    container_name: dawarich_app
    environment:
      APPLICATION_PROTOCOL: "https"
```

### Fixed

- Support for a `location-history.json` file from Google Takeout. It turned out, this file could contain not only an object with location data history, but also an array of objects with location data history. Now Dawarich can handle both cases and import the data correctly.


---

## [0.8.3] — 2024-07-03

### Added

- Notifications system. Now you will receive a notification when an import or export is finished, when stats update is completed and if any error occurs during any of these processes. Notifications are displayed in the top right corner of the screen and are stored in the database. You can see all your notifications on the Notifications page.
- Swagger API docs for `/api/v1/owntracks/points`. You can find the API docs at `/api-docs`.

---

## [0.8.2] — 2024-06-30

### Added

- Google Takeout geodata, taken from a [mobile devise](https://support.google.com/maps/thread/264641290/export-full-location-timeline-data-in-json-or-similar-format-in-the-new-version-of-timeline?hl=en), is now fully supported and can be imported to the Dawarich. The import process is the same as for other kinds of files, just select the JSON file and choose "Google Phone Takeout" as a source.

### Fixed

- Fixed a bug where an imported point was not being saved to the database if a point with the same timestamp and already existed in the database even if it was other user's point.

---

## [0.8.1] — 2024-06-30

### Added

- First user in the system can now create new users from the Settings page. This is useful for creating new users without the need to enable registrations. Default password for new users is `password`.

### Changed

- Registrations are now disabled by default. On the initial setup, a default user with email `user@domain.com` and password `password` is created. You can change the password in the Settings page.
- On the Imports page, now you can see the real number of points imported. Previously, this number might have not reflect the real number of points imported.

---

## [0.8.0] — 2024-06-25

### Added

- New Settings page to change Dawarich settings.
- New "Fog of War" toggle on the map controls.
- New "Fog of War meters" field in Settings. This field allows you to set the radius in meters around the point to be shown on the map. The map outside of this radius will be covered with a fog of war.

### Changed

- Order of points on Points page is now descending by timestamp instead of ascending.

---

## [0.7.1] — 2024-06-20

In new Settings page you can now change the following settings:

- Maximum distance between two points to consider them as one route
- Maximum time between two points to consider them as one route

### Added

- New Settings page to change Dawarich settings.

### Changed

- Settings link in user menu now redirects to the new Settings page.
- Old settings page is now available undeer Account link in user menu.

---

## [0.7.0] — 2024-06-19

## The GPX MVP Release

This release introduces support for GPX files to be imported. Now you can import GPX files from your devices to Dawarich. The import process is the same as for other kinds of files, just select the GPX file instead and choose "gpx" as a source. Both single-segmented and multi-segmented GPX files are supported.

⚠️ BREAKING CHANGES: ⚠️

- `/api/v1/points` endpoint is removed. Please use `/api/v1/owntracks/points` endpoint to upload your points from OwnTracks mobile app instead.

### Added

- Support for GPX files to be imported.

### Changed

- Couple of unnecessary params were hidden from route popup and now can be shown using `?debug=true` query parameter. This is useful for debugging purposes.

### Removed

- `/exports/download` endpoint is removed. Now you can download your exports directly from the Exports page.
- `/api/v1/points` endpoint is removed.

---

## [0.6.4] — 2024-06-18

### Added

- A link to Dawarich's website in the footer. It ain't much, but it's honest work.

### Fixed

- Fixed version badge in the navbar. Now it will show the correct version of the application.

### Changed

- Default map center location was changed.

---

## [0.6.3] — 2024-06-14

⚠️ IMPORTANT: ⚠️

Please update your `docker-compose.yml` file to include the following changes:

```diff
  dawarich_sidekiq:
    image: freikin/dawarich:latest
    container_name: dawarich_sidekiq
    volumes:
      - gem_cache:/usr/local/bundle/gems
+     - public:/var/app/public
```

### Added

- Added a line with public volume to sidekiq's docker-compose service to allow sidekiq process to write to the public folder

### Fixed

- Fixed a bug where the export file was not being created in the public folder

---

## [0.6.2] — 2024-06-14

This is a debugging release. No changes were made to the application.

---

## [0.6.0] — 2024-06-12

### Added

- Exports page to list existing exports download them or delete them

### Changed

- Exporting process now is done in the background, so user can close the browser tab and come back later to download the file. The status of the export can be checked on the Exports page.

ℹ️ Deleting Export file will only delete the file, not the points in the database. ℹ️

⚠️ BREAKING CHANGES: ⚠️

Volume, exposed to the host machine for placing files to import was changed. See the changes below.

Path for placing files to import was changed from `tmp/imports` to `public/imports`.

```diff
  ...

  dawarich_app:
    image: freikin/dawarich:latest
    container_name: dawarich_app
    volumes:
      - gem_cache:/usr/local/bundle/gems
-     - tmp:/var/app/tmp
+     - public:/var/app/public/imports

  ...
```

```diff
  ...

volumes:
  db_data:
  gem_cache:
  shared_data:
- tmp:
+ public:
```

---

## [0.5.3] — 2024-06-10

### Added

- A data migration to remove points with 0.0, 0.0 coordinates. This is necessary to prevent errors when calculating distance in Stats page.

### Fixed

- Reworked code responsible for importing "Records.json" file from Google Takeout. Now it is more reliable and faster, and should not throw as many errors as before.

---

## [0.5.2] — 2024-06-08

### Added

- Test version of google takeout importing service for exports from users' phones

---

## [0.5.1] — 2024-06-07

### Added

- Background jobs concurrency now can be set with `BACKGROUND_PROCESSING_CONCURRENCY` env variable in `docker-compose.yml` file. Default value is 10.
- Hand-made favicon

### Changed

- Change minutes to days and hours on route popup

### Fixed

- Improved speed of "Stats" page loading by removing unnecessary queries

---

## [0.5.0] — 2024-05-31

### Added

- New buttons to quickly move to today's, yesterday's and 7 days data on the map
- "Download JSON" button to points page
- For debugging purposes, now user can use `?meters_between_routes=500` and `?minutes_between_routes=60` query parameters to set the distance and time between routes to split them on the map. This is useful to understand why routes might not be connected on the map.
- Added scale indicator to the map

### Changed

- Removed "Your data" page as its function was replaced by "Download JSON" button on the points page
- Hovering over a route now also shows time and distance to next route as well as time and distance to previous route. This allows user to understand why routes might not be connected on the map.

---

## [0.4.3] — 2024-05-30

### Added

- Now user can hover on a route and see when it started, when it ended and how much time it took to travel

### Fixed

- Timestamps in export form are now correctly assigned from the first and last points tracked by the user
- Routes are now being split based both on distance and time. If the time between two consecutive points is more than 60 minutes, the route is split into two separate routes. This improves visibility of the routes on the map.

---

## [0.4.2] — 2024-05-29

### Changed

- Routes are now being split into separate one. If distance between two consecutive points is more than 500 meters, the route is split into two separate routes. This improves visibility of the routes on the map.
- Background jobs concurrency is increased from 5 to 10 to speed up the processing of the points.

### Fixed

- Point data, accepted from OwnTracks and Overland, is now being checked for duplicates. If a point with the same timestamp and coordinates already exists in the database, it will not be saved.

---
## [0.4.1] — 2024-05-25

### Added

- Heatmap layer on the map to show the density of points

---

## [0.4.0] — 2024-05-25

**BREAKING CHANGES**:

- `/api/v1/points` is still working, but will be **deprecated** in nearest future. Please use `/api/v1/owntracks/points` instead.
- All existing points recorded directly to the database via Owntracks or Overland will be attached to the user with id 1.

### Added

- Each user now have an api key, which is required to make requests to the API. You can find your api key in your profile settings.
- You can re-generate your api key in your profile settings.
- In your user profile settings you can now see the instructions on how to use the API with your api key for both OwnTracks and Overland.
- Added docs on how to use the API with your api key. Refer to `/api-docs` for more information.
- `POST /api/v1/owntracks/points` endpoint.
- Points are now being attached to a user directly, so you can only see your own points and no other users of your applications can see your points.

### Changed

- `/api/v1/overland/batches` endpoint now requires an api key to be passed in the url. You can find your api key in your profile settings.
- All existing points recorded directly to the database will be attached to the user with id 1.
- All stats and maps are now being calculated and rendered based on the user's points only.
- Default `TIME_ZONE` environment variable is now set to 'UTC' in the `docker-compose.yml` file.

### Fixed

- Fixed a bug where marker on the map was rendering timestamp without considering the timezone.

---

## [0.3.2] — 2024-05-23

### Added

- Docker volume for importing Google Takeout data to the application

### Changed

- Instruction on how to import Google Takeout data to the application

---

## [0.3.1] — 2024-05-23

### Added

- Instruction on how to import Google Takeout data to the application

---

## [0.3.0] — 2024-05-23

### Added

- Add Points page to display all the points as a table with pagination to allow users to delete points
- Sidekiq web interface to monitor background jobs is now available at `/sidekiq`
- Now you can choose a date range of points to be exported

---

## [0.2.6] — 2024-05-23

### Fixed

- Stop selecting `raw_data` column during requests to `imports` and `points` tables to improve performance.

### Changed

- Rename PointsController to MapController along with all the views and routes

### Added

- Add Points page to display all the points as a table with pagination to allow users to delete points

---

## [0.2.5] — 2024-05-21

### Fixed

- Stop ignoring `raw_data` column during requests to `imports` and `points` tables. This was preventing points from being created.

---

## [0.2.4] — 2024-05-19

### Added

- In right sidebar you can now see the total amount of geopoints aside of kilometers traveled

### Fixed

- Improved overall performance if the application by ignoring `raw_data` column during requests to `imports` and `points` tables.

---


## [0.2.3] — 2024-05-18

### Added

- Now you can import `records.json` file from your Google Takeout archive, not just Semantic History Location JSON files. The import process is the same as for Semantic History Location JSON files, just select the `records.json` file instead and choose "google_records" as a source.

---


## [0.2.2] — 2024-05-18

### Added

- Swagger docs, can be found at `https:<your-host>/api-docs`

---

## [0.2.1] — 2024-05-18

### Added

- Cities, visited by user and listed in right sidebar now also have an active link to a date they were visited

### Fixed

- Dark/light theme switcher in navbar is now being saved in user settings, so it persists between sessions

---

## [0.2.0] — 2024-05-05

*Breaking changes:*

This release changes how Dawarich handles a city visit threshold. Previously, the `MINIMUM_POINTS_IN_CITY` environment variable was used to determine the minimum *number of points* in a city to consider it as visited. Now, the `MIN_MINUTES_SPENT_IN_CITY` environment variable is used to determine the minimum *minutes* between two points to consider them as visited the same city.

The logic behind this is the following: if you have a lot of points in a city, it doesn't mean you've spent a lot of time there, especially if your OwnTracks app was in "Move" mode. So, it's better to consider the time spent in a city rather than the number of points.

In your docker-compose.yml file, you need to replace the `MINIMUM_POINTS_IN_CITY` environment variable with `MIN_MINUTES_SPENT_IN_CITY`. The default value is `60`, in minutes.

---

## [0.1.9] — 2024-04-25

### Added

- A test for CheckAppVersion service class

### Changed

- Replaced ActiveStorage with Shrine for file uploads

### Fixed

- `ActiveStorage::FileNotFoundError` error when uploading export files

---

## [0.1.8.1] — 2024-04-21

### Changed

- Set Redis as default cache store

### Fixed

- Consider timezone when parsing datetime params in points controller
- Add rescue for check version service class

---

## [0.1.8] — 2024-04-21

### Added

- Application version badge to the navbar with check for updates button
- Npm dependencies install to Github build workflow
- Footer

### Changed

- Disabled map points rendering by default to improve performance on big datasets

---

## [0.1.7] — 2024-04-17

### Added

- Map controls to toggle polylines and points visibility

### Changed

- Added content padding for mobile view
- Fixed stat card layout for mobile view

---

## [0.1.6.3] — 2024-04-07

### Changed

- Removed strong_params from POST /api/v1/points

---

## [0.1.6.1] — 2024-04-06

### Fixed

- `ActiveStorage::FileNotFoundError: ActiveStorage::FileNotFoundError` error when uploading export files

---

## [0.1.6] — 2024-04-06

You can now use [Overland](https://overland.p3k.app/) mobile app to track your location.

### Added

- Overland API endpoint (POST /api/v1/overland/batches)

### Changed

### Fixed

---

## [0.1.5] — 2024-04-05

You can now specify the host of the application by setting the `APPLICATION_HOST` environment variable in the `docker-compose.yml` file.

### Added

- Added version badge to navbar
- Added APPLICATION_HOST environment variable to docker-compose.yml to allow user to specify the host of the application
- Added CHANGELOG.md to keep track of changes

### Changed

- Specified gem version in Docker entrypoint

### Fixed<|MERGE_RESOLUTION|>--- conflicted
+++ resolved
@@ -5,20 +5,16 @@
 The format is based on [Keep a Changelog](http://keepachangelog.com/)
 and this project adheres to [Semantic Versioning](http://semver.org/).
 
-<<<<<<< HEAD
-## [0.13.7] — 2024-09-14
-
-## Fixed
-
-- Link to Visits page in notification informing about new visit suggestion
-=======
 ## [0.13.7] — 2024-09-15
 
 ### Added
 
 - `GET /api/v1/points` response now will include `X-Total-Pages` and `X-Current-Page` headers to make it easier to work with the endpoint
 - The Pages point now shows total number of points found for provided date range
->>>>>>> fa39cb27
+
+## Fixed
+
+- Link to Visits page in notification informing about new visit suggestion
 
 
 ## [0.13.6] — 2024-09-13
