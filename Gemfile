# frozen_string_literal: true

source 'https://rubygems.org'
git_source(:github) { |repo| "https://github.com/#{repo}.git" }

ruby '3.2.3'
gem 'bootsnap', require: false
gem 'chartkick'
gem 'data_migrate'
gem 'devise'
gem 'geocoder'
<<<<<<< HEAD
gem 'google_places'
=======
gem 'httparty'
>>>>>>> 0ac368ed
gem 'importmap-rails'
gem 'kaminari'
gem 'lograge'
gem 'oj'
gem 'pg'
gem 'puma'
gem 'pundit'
gem 'rails'
gem 'rswag-api'
gem 'rswag-ui'
gem 'shrine', '~> 3.6'
gem 'sidekiq'
gem 'sidekiq-cron'
gem 'sprockets-rails'
gem 'stimulus-rails'
gem 'tailwindcss-rails'
gem 'turbo-rails'
gem 'tzinfo-data', platforms: %i[mingw mswin x64_mingw jruby]

group :development, :test do
  gem 'debug', platforms: %i[mri mingw x64_mingw]
  gem 'dotenv-rails'
  gem 'factory_bot_rails'
  gem 'ffaker'
  gem 'pry-byebug'
  gem 'pry-rails'
  gem 'rspec-rails'
  gem 'rswag-specs'
end

group :test do
  gem 'fakeredis'
  gem 'shoulda-matchers'
  gem 'simplecov', require: false
  gem 'super_diff'
  gem 'webmock'
end

group :development do
  gem 'foreman'
  gem 'rubocop-rails', require: false
end

# Use Redis for Action Cable
gem 'redis'<|MERGE_RESOLUTION|>--- conflicted
+++ resolved
@@ -9,11 +9,7 @@
 gem 'data_migrate'
 gem 'devise'
 gem 'geocoder'
-<<<<<<< HEAD
-gem 'google_places'
-=======
 gem 'httparty'
->>>>>>> 0ac368ed
 gem 'importmap-rails'
 gem 'kaminari'
 gem 'lograge'
