--- conflicted
+++ resolved
@@ -140,29 +140,17 @@
     import = imports.create(
       name: 'DELETE_ME_this_is_a_demo_import_DELETE_ME',
       source: 'gpx'
-<<<<<<< HEAD
     )
 
     import.file.attach(
       Rack::Test::UploadedFile.new(
         Rails.root.join('lib/assets/sample_points.gpx'), 'application/xml'
       )
-=======
->>>>>>> a678c3ba
     )
   end
   # rubocop:enable Metrics/MethodLength
 
-<<<<<<< HEAD
   def can_subscribe?
-    !active? && !DawarichSettings.self_hosted?
-=======
-    import.file.attach(
-      Rack::Test::UploadedFile.new(
-        Rails.root.join('lib/assets/sample_points.gpx'), 'application/xml'
-      )
-    )
->>>>>>> a678c3ba
+    active_until&.past? && !DawarichSettings.self_hosted?
   end
-  # rubocop:enable Metrics/MethodLength
 end