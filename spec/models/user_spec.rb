# frozen_string_literal: true

require 'rails_helper'

RSpec.describe User, type: :model do
  describe 'associations' do
    it { is_expected.to have_many(:imports).dependent(:destroy) }
    it { is_expected.to have_many(:points).through(:imports) }
    it { is_expected.to have_many(:stats) }
    it { is_expected.to have_many(:tracked_points).class_name('Point').dependent(:destroy) }
    it { is_expected.to have_many(:exports).dependent(:destroy) }
    it { is_expected.to have_many(:notifications).dependent(:destroy) }
    it { is_expected.to have_many(:areas).dependent(:destroy) }
    it { is_expected.to have_many(:visits).dependent(:destroy) }
    it { is_expected.to have_many(:places).through(:visits) }
    it { is_expected.to have_many(:trips).dependent(:destroy) }
  end

  describe 'callbacks' do
    describe '#create_api_key' do
      let(:user) { create(:user) }

      it 'creates api key' do
        expect(user.api_key).to be_present
      end
    end
  end

  describe 'methods' do
    let(:user) { create(:user) }

    describe '#countries_visited' do
      subject { user.countries_visited }

      let!(:stat1) { create(:stat, user:, toponyms: [{ 'country' => 'Germany' }]) }
      let!(:stat2) { create(:stat, user:, toponyms: [{ 'country' => 'France' }]) }

      it 'returns array of countries' do
        expect(subject).to eq(%w[Germany France])
      end
    end

    describe '#cities_visited' do
      subject { user.cities_visited }

      let!(:stat1) { create(:stat, user:, toponyms: [{ 'cities' => [{ 'city' => 'Berlin' }] }]) }
      let!(:stat2) { create(:stat, user:, toponyms: [{ 'cities' => [{ 'city' => 'Paris' }] }]) }

      it 'returns array of cities' do
        expect(subject).to eq(%w[Berlin Paris])
      end
    end

    describe '#total_distance' do
      subject { user.total_distance }

      let!(:stat1) { create(:stat, user:, distance: 10) }
      let!(:stat2) { create(:stat, user:, distance: 20) }

      it 'returns sum of distances' do
        expect(subject).to eq(30)
      end
    end

    describe '#total_countries' do
      subject { user.total_countries }

      let!(:stat) { create(:stat, user:, toponyms: [{ 'country' => 'Country' }]) }

      it 'returns number of countries' do
        expect(subject).to eq(1)
      end
    end

    describe '#total_cities' do
      subject { user.total_cities }

      let!(:stat) do
        create(
          :stat,
          user:,
          toponyms: [
            { 'cities' => [], 'country' => nil },
            { 'cities' => [{ 'city' => 'Berlin', 'points' => 64, 'timestamp' => 1_710_446_806, 'stayed_for' => 8772 }],
'country' => 'Germany' }
          ]
        )
      end

      it 'returns number of cities' do
        expect(subject).to eq(1)
      end
    end

    describe '#total_reverse_geocoded_points' do
      subject { user.total_reverse_geocoded_points }

      let!(:reverse_geocoded_point) { create(:point, :reverse_geocoded, user:) }
      let!(:not_reverse_geocoded_point) { create(:point, user:, reverse_geocoded_at: nil) }

      it 'returns number of reverse geocoded points' do
        expect(subject).to eq(1)
      end
    end

<<<<<<< HEAD
    describe '#total_reverse_geocoded_points_without_data' do
      subject { user.total_reverse_geocoded_points_without_data }

      let!(:reverse_geocoded_point) { create(:point, :reverse_geocoded, :with_geodata, user:) }
      let!(:reverse_geocoded_point_without_data) { create(:point, :reverse_geocoded, user:, geodata: {}) }

      it 'returns number of reverse geocoded points without data' do
        expect(subject).to eq(1)
=======
    describe '#years_tracked' do
      let!(:points) { create_list(:point, 3, user:, timestamp: DateTime.new(2024, 1, 1, 5, 0, 0)) }

      subject { user.years_tracked }

      it 'returns years tracked' do
        expect(subject).to eq([2024])
>>>>>>> 72ebcda6
      end
    end
  end
end<|MERGE_RESOLUTION|>--- conflicted
+++ resolved
@@ -103,7 +103,6 @@
       end
     end
 
-<<<<<<< HEAD
     describe '#total_reverse_geocoded_points_without_data' do
       subject { user.total_reverse_geocoded_points_without_data }
 
@@ -112,7 +111,9 @@
 
       it 'returns number of reverse geocoded points without data' do
         expect(subject).to eq(1)
-=======
+      end
+    end
+
     describe '#years_tracked' do
       let!(:points) { create_list(:point, 3, user:, timestamp: DateTime.new(2024, 1, 1, 5, 0, 0)) }
 
@@ -120,7 +121,6 @@
 
       it 'returns years tracked' do
         expect(subject).to eq([2024])
->>>>>>> 72ebcda6
       end
     end
   end
