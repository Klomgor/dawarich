--- conflicted
+++ resolved
@@ -7,13 +7,9 @@
 ENV RAILS_PORT=3000
 ENV RAILS_ENV=production
 
-<<<<<<< HEAD
 RUN apt-get update -qq \
     && DEBIAN_FRONTEND=noninteractive apt-get upgrade -qq \
     && DEBIAN_FRONTEND=noninteractive apt-get install -y --no-install-recommends \
-=======
-RUN apt-get update -qq && DEBIAN_FRONTEND=noninteractive apt-get install -y --no-install-recommends \
->>>>>>> e8cc4c5b
     curl \
     wget \
     build-essential \
